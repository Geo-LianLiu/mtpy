# -*- coding: utf-8 -*-
"""
Spin-off from 'occamtools'
(Created August 2011, re-written August 2013)

Tools for Occam2D

authors: JP/LK


Classes:
    - Data
    - Model
    - Setup
    - Run
    - Plot
    - Mask


Functions:
    - getdatetime
    - makestartfiles
    - writemeshfile
    - writemodelfile
    - writestartupfile
    - read_datafile
    - get_model_setup
    - blocks_elements_setup


"""
#==============================================================================
import numpy as np
import scipy as sp
from scipy.stats import mode
import os
import os.path as op
import time
import matplotlib.colorbar as mcb
from matplotlib.colors import Normalize
from matplotlib.ticker import MultipleLocator
import matplotlib.gridspec as gridspec
import matplotlib.pyplot as plt
import scipy.interpolate as spi
import mtpy.core.mt as mt
import mtpy.core.z as mtz
import mtpy.modeling.winglinktools as MTwl
import mtpy.analysis.geometry as MTgy
from mtpy.imaging.mtplottools import plot_errorbar

#==============================================================================

class Mesh():
    """
    deals only with the finite element mesh.  Builds a finite element mesh 
    based on given parameters defined below.  The mesh reads in the station 
    locations, finds the center and makes the relative location of the 
    furthest left hand station 0.  The mesh increases in depth logarithmically
    as required by the physics of MT.  Also, the model extends horizontally
    and vertically with padding cells in order to fullfill the assumption of 
    the forward operator that at the edges the structure is 1D.  Stations are
    place on the horizontal nodes as required by Wannamaker's forward 
    operator.
    
    Mesh has the ability to create a mesh that incorporates topography given
    a elevation profile.  It adds more cells to the mesh with thickness 
    z1_layer.  It then sets the values of the triangular elements according to 
    the elevation value at that location.  If the elevation covers less than 
    50% of the triangular cell, then the cell value is set to that of air
              
    .. note:: Mesh is inhereted by Regularization, so the mesh can also be 
              be built from there, same as the example below.
              
    Arguments:
    -----------
    
    ======================= ===================================================
    Key Words/Attributes    Description    
    ======================= ===================================================
    air_key                 letter associated with the value of air 
                            *default* is 0
    air_value               value given to an air cell, *default* is 1E13
    cell_width              width of cells with in station area in meters
                            *default* is 100
    elevation_profile       elevation profile along the profile line.
                            given as np.ndarray(nx, 2), where the elements
                            are x_location, elevation.  If elevation profile
                            is given add_elevation is called automatically.
                            *default* is None
    mesh_fn                 full path to mesh file.
    mesh_values             letter values of each triangular mesh element
                            if the cell is free value is ?
    n_layers                number of vertical layers in mesh
                            *default* is 90 
    num_x_pad_cells         number of horizontal padding cells outside the
                            the station area that will increase in size
                            by x_pad_multiplier. *default* is 7
    num_x_pad_small_cells   number of horizonal padding cells just outside 
                            the station area with width cell_width.  This is 
                            to extend the station area if needed.  
                            *default* is 2 
    num_z_pad_cells         number of vertical padding cells below 
                            z_target_depth down to z_bottom. *default* is 5
    rel_station_locations   relative station locations within the mesh.  The
                            locations are relative to the center of the station
                            area.  *default* is None, filled later
    save_path               full path to save mesh file to. 
                            *default* is current working directory.
    station_locations       location of stations in meters, can be on a 
                            relative grid or in UTM.
    x_grid                  location of horizontal grid nodes in meters
    x_nodes                 relative spacing between grid nodes
    x_pad_multiplier        horizontal padding cells will increase by this
                            multiple out to the edge of the grid.
                            *default* is 1.5
    z1_layer                thickness of the first layer in the model.
                            Should be at least 1/4 of the first skin depth
                            *default* is 10
    z_bottom                bottom depth of the model (m).  Needs to be large 
                            enough to be 1D at the edge. 
                            *default* is 200000.0 
    z_grid                  location of vertical nodes in meters
    z_nodes                 relative distance between vertical nodes in meters
    z_target_depth          depth to deepest target of interest.  Below this
                            depth cells will be padded to z_bottom
    ======================= ===================================================

    ======================= ===================================================
    Methods                 Description
    ======================= ===================================================
    add_elevation           adds elevation to the mesh given elevation
                            profile.  
    build_mesh              builds the mesh given the attributes of Mesh.  If
                            elevation_profile is not None, add_elevation is
                            called inside build_mesh
    plot_mesh               plots the built mesh with station location.  
    read_mesh_file          reads in an existing mesh file and populates the 
                            appropriate attributes.
    write_mesh_file         writes a mesh file to save_path
    ======================= ===================================================
    
    
    :Example: ::
        
        >>> import mtpy.modeling.occam2d as occcam2d
        >>> edipath = r"/home/mt/edi_files"
        >>> slist = ['mt{0:03}'.format(ss) for ss in range(20)]
        >>> ocd = occam2d.Data(edi_path=edipath, station_list=slist)
        >>> ocd.save_path = r"/home/occam/Line1/Inv1"
        >>> ocd.write_data_file()
        >>> ocm = occam2d.Mesh(ocd.station_locations)
        >>> # add in elevation
        >>> ocm.elevation_profile = ocd.elevation_profile
        >>> # change number of layers        
        >>> ocm.n_layers = 110
        >>> # change cell width in station area
        >>> ocm.cell_width = 200
        >>> ocm.build_mesh()
        >>> ocm.plot_mesh()
        >>> ocm.save_path = ocd.save_path
        >>> ocm.write_mesh_file()
    
    """

    def __init__(self, station_locations=None, **kwargs):
        
        self.station_locations = station_locations
        self.rel_station_locations = None
        self.n_layers = kwargs.pop('n_layers', 90)
        self.cell_width = kwargs.pop('cell_width', 100)
        self.num_x_pad_cells = kwargs.pop('num_x_pad_cells', 7)
        self.num_z_pad_cells = kwargs.pop('num_z_pad_cells', 5)
        self.x_pad_multiplier = kwargs.pop('x_pad_multiplier', 1.5)
        self.z1_layer = kwargs.pop('z1_layer', 10.0)
        self.z_bottom = kwargs.pop('z_bottom', 200000.0)
        self.z_target_depth = kwargs.pop('z_target_depth', 50000.0)
        self.num_x_pad_small_cells = kwargs.pop('num_x_pad_small_cells', 2)
        self.save_path = kwargs.pop('save_path', None)
        self.mesh_fn = kwargs.pop('mesh_fn', None)
        self.elevation_profile = kwargs.pop('elevation_profile', None)
            
        self.x_nodes = None
        self.z_nodes = None
        self.x_grid = None
        self.z_grid = None
        self.mesh_values = None
        self.air_value = 1e13
        self.air_key = '0'
        
    def build_mesh(self):
        """
        Build the finite element mesh given the parameters defined by the 
        attributes of Mesh.  Computes relative station locations by finding 
        the center of the station area and setting the middle to 0.  Mesh 
        blocks are built by calculating the distance between stations and 
        putting evenly spaced blocks between the stations being close to 
        cell_width.  This places a horizontal node at the station location.
        If the spacing between stations is smaller than 
        cell_width, a horizontal node is placed between the stations to be 
        sure the model has room to change between the station.
        
        If elevation_profile is given, add_elevation is called to add 
        topography into the mesh.
        
        Populates attributes:
            * mesh_values
            * rel_station_locations
            * x_grid
            * x_nodes
            * z_grid
            * z_nodes
        
        :Example: ::
            >>> import mtpy.modeling.occam2d as occcam2d
            >>> edipath = r"/home/mt/edi_files"
            >>> slist = ['mt{0:03}'.format(ss) for ss in range(20)]
            >>> ocd = occam2d.Data(edi_path=edipath, station_list=slist)
            >>> ocd.save_path = r"/home/occam/Line1/Inv1"
            >>> ocd.write_data_file()
            >>> ocm = occam2d.Mesh(ocd.station_locations)
            >>> # add in elevation
            >>> ocm.elevation_profile = ocd.elevation_profile
            >>> # change number of layers        
            >>> ocm.n_layers = 110
            >>> # change cell width in station area
            >>> ocm.cell_width = 200
            >>> ocm.build_mesh()
        """
        
        if self.station_locations is None:
            raise OccamInputError('Need to input station locations to define '
                                  'a finite element mesh')
                                  
        #be sure the station locations are sorted from left to right
        self.station_locations.sort()
        
        self.rel_station_locations = np.copy(self.station_locations)
        
        #center the stations around 0 like the mesh will be
        self.rel_station_locations -= self.rel_station_locations.mean()
        
        #1) make horizontal nodes at station locations and fill in the cells 
        #   around that area with cell width. This will put the station 
        #   in the center of the regularization block as prescribed for occam
        # the first cell of the station area will be outside of the furthest
        # right hand station to reduce the effect of a large neighboring cell.
        self.x_grid = np.array([self.rel_station_locations[0]-self.cell_width*\
                                self.x_pad_multiplier])
                
        for ii, offset in enumerate(self.rel_station_locations[:-1]):
            dx = self.rel_station_locations[ii+1]-offset
            num_cells = int(np.floor(dx/self.cell_width))
            #if the spacing between stations is smaller than mesh set cell
            #size to mid point between stations
            if num_cells == 0:
                cell_width = dx/2.
                num_cells = 1
            #calculate cell spacing so that they are equal between neighboring
            #stations
            else:
                cell_width = dx/num_cells
            if self.x_grid[-1] != offset:
                self.x_grid = np.append(self.x_grid, offset)
            for dd in range(num_cells):
                new_cell = offset+(dd+1)*cell_width
                #make sure cells aren't too close together
                try:
                    if abs(self.rel_station_locations[ii+1]-new_cell) >= cell_width*.9:
                        self.x_grid = np.append(self.x_grid, new_cell)
                    else:
                        pass
                except IndexError:
                    pass
        
        self.x_grid = np.append(self.x_grid, self.rel_station_locations[-1])        
        # add a cell on the right hand side of the station area to reduce 
        # effect of a large cell next to it       
        self.x_grid = np.append(self.x_grid, 
                                self.rel_station_locations[-1]+self.cell_width*\
                                self.x_pad_multiplier)
                            
        #--> pad the mesh with exponentially increasing horizontal cells
        #    such that the edge of the mesh can be estimated with a 1D model

        x_left = float(abs(self.x_grid[0]-self.x_grid[1]))            
        x_right = float(abs(self.x_grid[-1]-self.x_grid[-2])) 
        x_pad_cell = np.max([x_left, x_right]) 
         
        for ii in range(self.num_x_pad_cells):
            left_cell = self.x_grid[0]
            right_cell = self.x_grid[-1]
            pad_cell = x_pad_cell*self.x_pad_multiplier**(ii+1)
            self.x_grid = np.insert(self.x_grid, 0, left_cell-pad_cell)
            self.x_grid = np.append(self.x_grid, right_cell+pad_cell)
        
        #--> compute relative positions for the grid
        self.x_nodes = self.x_grid.copy()
        for ii, xx in enumerate(self.x_grid[:-1]):
            self.x_nodes[ii] = abs(self.x_grid[ii+1]-xx)
        self.x_nodes = self.x_nodes[:-1] 

        #2) make vertical nodes so that they increase with depth
        #--> make depth grid
        log_z = np.logspace(np.log10(self.z1_layer), 
                            np.log10(self.z_target_depth-\
                                     np.logspace(np.log10(self.z1_layer), 
                            np.log10(self.z_target_depth), 
                            num=self.n_layers)[-2]), 
                            num=self.n_layers-self.num_z_pad_cells)
        
        #round the layers to be whole numbers
        ztarget = np.array([zz-zz%10**np.floor(np.log10(zz)) for zz in 
                           log_z])
        
        #--> create padding cells past target depth
        log_zpad = np.logspace(np.log10(self.z_target_depth), 
                            np.log10(self.z_bottom-\
                                    np.logspace(np.log10(self.z_target_depth), 
                            np.log10(self.z_bottom), 
                            num=self.num_z_pad_cells)[-2]), 
                            num=self.num_z_pad_cells)
        #round the layers to be whole numbers
        zpadding = np.array([zz-zz%10**np.floor(np.log10(zz)) for zz in 
                               log_zpad])
                               
        #create the vertical nodes
        self.z_nodes = np.append(ztarget, zpadding)
        
        #calculate actual distances of depth layers
        self.z_grid = np.array([self.z_nodes[:ii+1].sum() 
                                for ii in range(self.z_nodes.shape[0])])
                                    
        self.mesh_values = np.zeros((self.x_nodes.shape[0],
                                     self.z_nodes.shape[0], 4), dtype=str)
        self.mesh_values[:,:,:] = '?'
        
        #get elevation if elevation_profile is given
        if self.elevation_profile is not None:
            self.add_elevation(self.elevation_profile)
        
        print '='*55
        print '{0:^55}'.format('mesh parameters'.upper())                            
        print '='*55
        print '  number of horizontal nodes = {0}'.format(self.x_nodes.shape[0])  
        print '  number of vertical nodes   = {0}'.format(self.z_nodes.shape[0])  
        print '  Total Horizontal Distance  = {0:2f}'.format(self.x_nodes.sum())
        print '  Total Vertical Distance    = {0:2f}'.format(self.z_nodes.sum())
        print '='*55
        
    def add_elevation(self, elevation_profile=None):
        """
        the elevation model needs to be in relative coordinates and be a 
        numpy.ndarray(2, num_elevation_points) where the first column is
        the horizontal location and the second column is the elevation at 
        that location.
        
        If you have a elevation model use Profile to project the elevation
        information onto the profile line
    
        To build the elevation I'm going to add the elevation to the top 
        of the model which will add cells to the mesh. there might be a better
        way to do this, but this is the first attempt. So I'm going to assume
        that the first layer of the mesh without elevation is the minimum
        elevation and blocks will be added to max elevation at an increment
        according to z1_layer
        
        .. note:: the elevation model should be symmetrical ie, starting 
                  at the first station and ending on the last station, so for
                  now any elevation outside the station area will be ignored 
                  and set to the elevation of the station at the extremities.
                  This is not ideal but works for now.
                  
        Arguments:
        -----------
            **elevation_profile** : np.ndarray(2, num_elev_points)
                                    - 1st row is for profile location
                                    - 2nd row is for elevation values
                                    
        Computes:
        ---------
            **mesh_values** : mesh values, setting anything above topography
                              to the key for air, which for Occam is '0'
        """
        if elevation_profile is not None:
            self.elevation_profile = elevation_profile
        
        if self.elevation_profile is None:
            raise OccamInputError('Need to input an elevation profile to '
                                  'add elevation into the mesh.')
                                  
        elev_diff = abs(elevation_profile[1].max()-elevation_profile[1].min())
        num_elev_layers = int(elev_diff/self.z1_layer)
        
        #add vertical nodes and values to mesh_values
        self.z_nodes = np.append([self.z1_layer]*num_elev_layers, self.z_nodes)
        self.z_grid = np.array([self.z_nodes[:ii+1].sum() 
                                for ii in range(self.z_nodes.shape[0])]) 
        #this assumes that mesh_values have not been changed yet and are all ?        
        self.mesh_values = np.zeros((self.x_grid.shape[0],
                                     self.z_grid.shape[0], 4), dtype=str)
        self.mesh_values[:,:,:] = '?'
        
        #--> need to interpolate the elevation values onto the mesh nodes
        # first center the locations about 0, this needs to be the same
        # center as the station locations.
        offset = elevation_profile[0]-elevation_profile[0].mean()
        elev = elevation_profile[1]-elevation_profile[1].min()
        
        func_elev = spi.interp1d(offset, elev, kind='linear')

        # need to figure out which cells and triangular cells need to be air
        xpad = self.num_x_pad_cells+1
        for ii, xg in enumerate(self.x_grid[xpad:-xpad], xpad):
            #get the index value for z_grid by calculating the elevation
            #difference relative to the top of the model
            dz = elev.max()-func_elev(xg)
            #index of ground in the model for that x location
            zz = int(np.ceil(dz/self.z1_layer))
            if zz == 0:
                pass
            else:
                #--> need to figure out the triangular elements 
                #top triangle
                zlayer = elev.max()-self.z_grid[zz]
                try:
                    xtop = xg+(self.x_grid[ii+1]-xg)/2
                    ytop = zlayer+3*(self.z_grid[zz]-self.z_grid[zz-1])/4
                    elev_top = func_elev(xtop)
                    #print xg, xtop, ytop, elev_top, zz
                    if elev_top > ytop:
                        self.mesh_values[ii, 0:zz, 0] = self.air_key
                    else:
                        self.mesh_values[ii, 0:zz-1, 0] = self.air_key
                except ValueError:
                    pass
                
                #left triangle
                try:
                    xleft = xg+(self.x_grid[ii+1]-xg)/4.
                    yleft = zlayer+(self.z_grid[zz]-self.z_grid[zz-1])/2.
                    elev_left = func_elev(xleft)
                    #print xg, xleft, yleft, elev_left, zz
                    if elev_left > yleft:
                        self.mesh_values[ii, 0:zz, 1] = self.air_key
                except ValueError:
                    pass
                
                #bottom triangle
                try:
                    xbottom = xg+(self.x_grid[ii+1]-xg)/2
                    ybottom = zlayer+(self.z_grid[zz]-self.z_grid[zz-1])/4
                    elev_bottom = func_elev(xbottom)
                    #print xg, xbottom, ybottom, elev_bottom, zz
                    if elev_bottom > ybottom:
                        self.mesh_values[ii, 0:zz, 2] = self.air_key
                except ValueError:
                    pass
                
                #right triangle
                try:
                    xright = xg+3*(self.x_grid[ii+1]-xg)/4
                    yright = zlayer+(self.z_grid[zz]-self.z_grid[zz-1])/2
                    elev_right = func_elev(xright)
                    if elev_right > yright*.95:
                        
                        self.mesh_values[ii, 0:zz, 3] = self.air_key
                except ValueError:
                    pass
        #--> need to fill out the padding cells so they have the same elevation
        #    as the extremity stations.
        for ii in range(xpad):
            self.mesh_values[ii, :, :] = self.mesh_values[xpad+1, :, :]
        for ii in range(xpad+1):
            self.mesh_values[-(ii+1), :, :] = self.mesh_values[-xpad-2, :, :]
                       
                       
        print '{0:^55}'.format('--- Added Elevation to Mesh --')
   
    def plot_mesh(self, **kwargs):
        """
        Plot built mesh with station locations.
        
        =================== ===================================================
        Key Words           Description        
        =================== ===================================================
        depth_scale         [ 'km' | 'm' ] scale of mesh plot. 
                            *default* is 'km'
        fig_dpi             dots-per-inch resolution of the figure
                            *default* is 300
        fig_num             number of the figure instance
                            *default* is 'Mesh'
        fig_size            size of figure in inches (width, height)
                            *default* is [5, 5]
        fs                  size of font of axis tick labels, axis labels are
                            fs+2. *default* is 6 
        ls                  [ '-' | '.' | ':' ] line style of mesh lines
                            *default* is '-'
        marker              marker of stations 
                            *default* is r"$\blacktriangledown$"
        ms                  size of marker in points. *default* is 5
        plot_triangles      [ 'y' | 'n' ] to plot mesh triangles.
                            *default* is 'n'
        =================== ===================================================
        
        """
        fig_num = kwargs.pop('fig_num', 'Mesh')
        fig_size = kwargs.pop('fig_size', [5, 5])
        fig_dpi = kwargs.pop('fig_dpi', 300)
        marker = kwargs.pop('marker', r"$\blacktriangledown$")
        ms = kwargs.pop('ms', 5)
        mc = kwargs.pop('mc', 'k')
        lw = kwargs.pop('ls', .35)
        fs = kwargs.pop('fs', 6)
        plot_triangles = kwargs.pop('plot_triangles', 'n')
        
        depth_scale = kwargs.pop('depth_scale', 'km')
        
        #set the scale of the plot
        if depth_scale == 'km':
            df = 1000.
        elif depth_scale == 'm':
            df = 1.
        else:
            df = 1000.
        
        plt.rcParams['figure.subplot.left'] = .12
        plt.rcParams['figure.subplot.right'] = .98
        plt.rcParams['font.size'] = fs
        
        if self.x_grid is None:
            self.build_mesh()
            
        fig = plt.figure(fig_num, figsize=fig_size, dpi=fig_dpi)
        ax = fig.add_subplot(1, 1, 1, aspect='equal')
        
        #plot the station marker
        #plots a V for the station cause when you use scatter the spacing
        #is variable if you change the limits of the y axis, this way it
        #always plots at the surface.
        for offset in self.rel_station_locations:
            ax.text((offset)/df,
                    0,
                    marker,
                    horizontalalignment='center',
                    verticalalignment='baseline',
                    fontdict={'size':ms,'color':mc})
                    

        #--> make list of column lines        
        row_line_xlist = []
        row_line_ylist = []
        for xx in self.x_grid/df:
            row_line_xlist.extend([xx,xx])
            row_line_xlist.append(None)
            row_line_ylist.extend([0, self.z_grid[-1]/df])
            row_line_ylist.append(None)
        
        #plot column lines (variables are a little bit of a misnomer)
        ax.plot(row_line_xlist, 
                row_line_ylist, 
                color='k', 
                lw=lw)

        #--> make list of row lines
        col_line_xlist = [self.x_grid[0]/df, self.x_grid[-1]/df]
        col_line_ylist = [0, 0]            
        for yy in self.z_grid/df:
            col_line_xlist.extend([self.x_grid[0]/df, 
                                  self.x_grid[-1]/df])
            col_line_xlist.append(None)
            col_line_ylist.extend([yy, yy])
            col_line_ylist.append(None)
        
        #plot row lines (variables are a little bit of a misnomer)
        ax.plot(col_line_xlist, 
                col_line_ylist,
                color='k',
                lw=lw)
                    
        if plot_triangles == 'y':
            row_line_xlist = []
            row_line_ylist = []
            for xx in self.x_grid/df:
                row_line_xlist.extend([xx,xx])
                row_line_xlist.append(None)
                row_line_ylist.extend([0, self.z_grid[-1]/df])
                row_line_ylist.append(None)
                
            #plot columns
            ax.plot(row_line_xlist, 
                    row_line_ylist, 
                    color='k', 
                    lw=lw)
    
            col_line_xlist = []
            col_line_ylist = []            
            for yy in self.z_grid/df:
                col_line_xlist.extend([self.x_grid[0]/df, 
                                      self.x_grid[-1]/df])
                col_line_xlist.append(None)
                col_line_ylist.extend([yy, yy])
                col_line_ylist.append(None)
            
            #plot rows
            ax.plot(col_line_xlist, 
                    col_line_ylist,
                    color='k',
                    lw=lw)
    
            diag_line_xlist = []
            diag_line_ylist = []
            for xi, xx in enumerate(self.x_grid[:-1]/df):
                for yi, yy in enumerate(self.z_grid[:-1]/df):
                    diag_line_xlist.extend([xx, self.x_grid[xi+1]/df])
                    diag_line_xlist.append(None)
                    diag_line_xlist.extend([xx, self.x_grid[xi+1]/df])
                    diag_line_xlist.append(None)
                    
                    diag_line_ylist.extend([yy, self.z_grid[yi+1]/df])
                    diag_line_ylist.append(None)
                    diag_line_ylist.extend([self.z_grid[yi+1]/df, yy])
                    diag_line_ylist.append(None)
            
            #plot diagonal lines.
            ax.plot(diag_line_xlist, 
                    diag_line_ylist,
                    color='k',
                    lw=lw)
                    
        #--> set axes properties
        ax.set_ylim(self.z_target_depth/df, -2000/df)
        xpad = self.num_x_pad_cells-1
        ax.set_xlim(self.x_grid[xpad]/df, -self.x_grid[xpad]/df)
        ax.set_xlabel('Easting ({0})'.format(depth_scale), 
                      fontdict={'size':fs+2, 'weight':'bold'})           
        ax.set_ylabel('Depth ({0})'.format(depth_scale), 
                  fontdict={'size':fs+2, 'weight':'bold'})           
        plt.show()
                                     
         
    def write_mesh_file(self, save_path=None, basename='Occam2DMesh'):
        """
        Write a finite element mesh file.
        
        Calls build_mesh if it already has not been called.        
        
        Arguments:
        -----------
            **save_path** : string
                            directory path or full path to save file
            
            **basename** : string
                           basename of mesh file. *default* is 'Occam2DMesh' 
        Returns:
        ----------
            **mesh_fn** : string
                          full path to mesh file
                          
        :example: ::
        
            >>> import mtpy.modeling.occam2d as occam2d
            >>> edi_path = r"/home/mt/edi_files"
            >>> profile = occam2d.Profile(edi_path)
            >>> profile.plot_profile()
            >>> mesh = occam2d.Mesh(profile.station_locations)
            >>> mesh.build_mesh()
            >>> mesh.write_mesh_file(save_path=r"/home/occam2d/Inv1")
        """
        
        if save_path is not None:
            self.save_path = save_path
        
        if self.save_path is None:
            self.save_path = os.getcwd()
            
         
        self.mesh_fn = os.path.join(self.save_path, basename)
        
        if self.x_nodes is None:
            self.build_mesh()

        mesh_lines = []
        nx = self.x_nodes.shape[0]
        nz = self.z_nodes.shape[0]
        mesh_lines.append('MESH FILE Created by mtpy.modeling.occam2d\n')
        mesh_lines.append("   {0}  {1}  {2}  {0}  {0}  {3}\n".format(0, nx,
                          nz, 2))

        
        #--> write horizontal nodes
        node_str = ''
        for ii, xnode in enumerate(self.x_nodes):
            node_str += '{0:>9.1f} '.format(xnode)
            if np.remainder(ii+1, 8) == 0:
                node_str += '\n'
                mesh_lines.append(node_str)
                node_str = ''
                
        node_str += '\n'
        mesh_lines.append(node_str)
                
        #--> write vertical nodes
        node_str = ''
        for ii, znode in enumerate(self.z_nodes):
            node_str += '{0:>9.1f} '.format(znode)
            if np.remainder(ii+1, 8) == 0:
                node_str += '\n'
                mesh_lines.append(node_str)
                node_str = ''
        node_str += '\n'
        mesh_lines.append(node_str)

        #--> need a 0 after the nodes
        mesh_lines.append('    0\n')                
        #--> write triangular mesh block values as ?
        for zz in range(self.z_nodes.shape[0]):
            for tt in range(4):
                mesh_lines.append(''.join(self.mesh_values[:, zz, tt])+'\n')
            
        mfid = file(self.mesh_fn, 'w')
        mfid.writelines(mesh_lines)
        mfid.close()
        
        print 'Wrote Mesh file to {0}'.format(self.mesh_fn)
        
    def read_mesh_file(self, mesh_fn):
        """
        reads an occam2d 2D mesh file
        
        Arguments:
        ----------
            **mesh_fn** : string 
                          full path to mesh file
    
        Populates:
        -----------
            **x_grid** : array of horizontal locations of nodes (m)
            
            **x_nodes**: array of horizontal node relative distances 
                        (column locations (m))
                        
            **z_grid** : array of vertical node locations (m)
                                    
            **z_nodes** : array of vertical nodes 
                          (row locations(m))
                                      
            **mesh_values** : np.array of free parameters
            
        To do:
        ------
            incorporate fixed values
            
        :Example: ::
            
            >>> import mtpy.modeling.occam2d as occam2d 
            >>> mg = occam2d.Mesh()
            >>> mg.mesh_fn = r"/home/mt/occam/line1/Occam2Dmesh"
            >>> mg.read_mesh_file()
        """
        self.mesh_fn = mesh_fn
        
        mfid = file(self.mesh_fn,'r')
        
        mlines = mfid.readlines()
        
        nh = int(mlines[1].strip().split()[1])
        nv = int(mlines[1].strip().split()[2])
        
        self.x_nodes = np.zeros(nh)
        self.z_nodes=np.zeros(nv)
        self.mesh_values = np.zeros((nh, nv, 4), dtype=str)    
        
        #get horizontal nodes
        h_index = 0
        v_index = 0
        m_index = 0
        line_count = 2
        
        #--> fill horizontal nodes
        for mline in mlines[line_count:]:
            mline = mline.strip().split()
            for m_value in mline:
                self.x_nodes[h_index] = float(m_value)
                h_index += 1
                
            line_count += 1
            if h_index == nh:
                break
 
        #--> fill vertical nodes
        for mline in mlines[line_count:]:
            mline = mline.strip().split()
            for m_value in mline:
                self.z_nodes[v_index] = float(m_value)
                v_index += 1
            line_count += 1
            if v_index == nv:
                break    

        #--> fill model values
        for ll, mline in enumerate(mlines[line_count+1:], line_count):
            mline = mline.strip()
            if m_index == nv or mline.lower().find('exception')>0:
                break
            else:
                mlist = list(mline)
                if len(mlist) != nh:
                    print '--- Line {0} in {1}'.format(ll, self.mesh_fn) 
                    print 'Check mesh file too many columns'
                    print 'Should be {0}, has {1}'.format(nh,len(mlist))
                    mlist = mlist[0:nh]
                for kk in range(4):        
                    for jj, mvalue in enumerate(list(mlist)):
                        self.mesh_values[jj,m_index,kk] = mline[jj]
                m_index += 1

        #sometimes it seems that the number of nodes is not the same as the
        #header would suggest so need to remove the zeros
        self.x_nodes = self.x_nodes[np.nonzero(self.x_nodes)]
        if self.x_nodes.shape[0] != nh:
            new_nh = self.x_nodes.shape[0]
            print 'The header number {0} should read {1}'.format(nh, new_nh)
            self.mesh_values.resize(new_nh, nv, 4)
        else:
            new_nh = nh
            
        self.z_nodes = self.z_nodes[np.nonzero(self.z_nodes)]
        if self.z_nodes.shape[0] != nv:
            new_nv = self.z_nodes.shape[0]
            print 'The header number {0} should read {1}'.format(nv, new_nv)
            self.mesh_values.resize(new_nh, nv, 4)

        #make x_grid and z_grid
        self.x_grid = self.x_nodes.copy()
        self.x_grid = np.append(self.x_grid, self.x_grid[-1])
        self.x_grid = np.array([self.x_grid[:ii].sum() 
                                for ii in range(self.x_grid.shape[0])])
        self.x_grid -= self.x_grid.mean()
        self.z_grid = np.array([self.z_nodes[:ii].sum() 
                                for ii in range(self.z_nodes.shape[0])])  
                                                    

         
class Profile():
    """
    Takes data from .edi files to create a profile line for 2D modeling.
    Can project the stations onto a profile that is perpendicular to strike
    or a given profile direction.
    
    If _rotate_to_strike is True, the impedance tensor and tipper are rotated
    to align with the geoelectric strike angle.
    
    If _rotate_to_strike is True and geoelectric_strike is not given, 
    then it is calculated using the phase tensor.  First, 2D sections are
    estimated from the impedance tensort hen the strike is esitmated from the
    phase tensor azimuth + skew.  This angle is then used to project the 
    stations perpendicular to the strike angle.
    
    If you want to project onto an angle not perpendicular to strike, give
    profile_angle and set _rotate_to_strike to False.  This will project
    the impedance tensor and tipper to be perpendicular with the 
    profile_angle.

    Arguments:
    -----------
    
        **edi_path** : string
                       full path to edi files
                       
        **station_list** : list of stations to create profile for if None is
                           given all .edi files in edi_path will be used.
                           .. note:: that algorithm assumes .edi files are 
                                     named by station and it only looks for 
                                     the station within the .edi file name
                                     it does not match exactly, so if you have
                                     .edi files with similar names there
                                     might be some problems.
                                     
        **geoelectric_strike** : float
                                 geoelectric strike direction in degrees 
                                 assuming 0 is North and East is 90
                                 
        **profile_angle** : float
                            angle to project the stations onto a profile line
                            .. note:: the geoelectric strike angle and 
                                      profile angle should be orthogonal for
                                      best results from 2D modeling.
                                      
    
    ======================= ===================================================
    **Attributes**          Description    
    ======================= ===================================================
    edi_list                list of mtpy.core.mt.MT instances for each .edi
                            file found in edi_path 
    elevation_model         numpy.ndarray(3, num_elevation_points) elevation
                            values for the profile line (east, north, elev)
    geoelectric_strike      geoelectric strike direction assuming N == 0
    profile_angle           angle of profile line assuming N == 0
    profile_line            (slope, N-intercept) of profile line
    _profile_generated      [ True | False ] True if profile has already been 
                            generated
    edi_path                path to find .edi files
    station_list            list of stations to extract from edi_path
    num_edi                 number of edi files to create a profile for
    _rotate_to_strike       [ True | False] True to project the stations onto
                            a line that is perpendicular to geoelectric strike
                            also Z and Tipper are rotated to strike direction.
    ======================= ===================================================
 
    .. note:: change _rotate_to_strike to False if you want to project the 
              stations onto a given profile direction.  This will rotate
              Z and Tipper to be orthogonal to this direction
   
    ======================= ===================================================
    Methods                 Description
    ======================= ===================================================
    generate_profile        generates a profile for the given stations
    plot_profile            plots the profile line along with original station
                            locations to compare.  
    ======================= ===================================================
    
    :Example: ::
        
        >>> import mtpy.modeling.occam2d as occam
        >>> edi_path = r"/home/mt/edi_files"
        >>> station_list = ['mt{0:03}'.format(ss) for ss in range(0, 15)]
        >>> prof_line = occam.Profile(edi_path, station_list=station_list)
        >>> prof_line.plot_profile()
        >>> #if you want to project to a given strike
        >>> prof_line.geoelectric_strike = 36.7
        >>> prof_line.generate_profile()
        >>> prof_line.plot_profile()

        
    """
    
    def __init__(self, edi_path=None, **kwargs):
        
        self.edi_path = edi_path
        self.station_list = kwargs.pop('station_list', None)
        self.geoelectric_strike = kwargs.pop('geoelectric_strike', None)
        self.profile_angle = kwargs.pop('profile_angle', None)
        self.edi_list = []
        self._rotate_to_strike = True
        self.num_edi = 0
        self._profile_generated = False
        self.profile_line = None
        self.station_locations = None
        self.elevation_model = kwargs.pop('elevation_model', None)
        self.elevation_profile = None
        self.estimate_elevation = True
        
        
    def _get_edi_list(self):
        """
        get a list of edi files that coorespond to the station list
        
        each element of the list is a mtpy.core.mt.MT object
        """
        
        if self.station_list is not None:
            for station in self.station_list:
                for edi in os.listdir(self.edi_path):
                    if edi.find(station) == 0 and edi[-3:] == 'edi':
                        self.edi_list.append(mt.MT(os.path.join(self.edi_path, 
                                                                edi)))
                        break
        else:
            self.edi_list = [mt.MT(os.path.join(self.edi_path, edi)) for 
                             edi in os.listdir(self.edi_path) 
                             if edi[-3:]=='edi']
        
        self.num_edi = len(self.edi_list)
        
        for edi in self.edi_list:
            if type(edi.Tipper.rotation_angle) is list:
                edi.Tipper.rotation_angle = np.array(edi.Tipper.rotation_angle)
    
        
    def generate_profile(self):
        """
        Generate linear profile by regression of station locations.

        If profile_angle is not None, then station are projected onto that 
        line.  Else, the a geoelectric strike is calculated from the data
        and the stations are projected onto an angle perpendicular to the
        estimated strike direction.  If _rotate_to_strike is True, the 
        impedance tensor and Tipper data are rotated to align with strike.
        Else, data is not rotated to strike.
        
        To project stations onto a given line, set profile_angle and 
        _rotate_to_strike to False.  This will project the stations onto 
        profile_angle and rotate the impedance tensor and tipper to be 
        perpendicular to the profile_angle.  
        """
        
        self._get_edi_list()
        
        strike_angles = np.zeros(self.num_edi)

        easts = np.zeros(self.num_edi)
        norths = np.zeros(self.num_edi)
        utm_zones = np.zeros(self.num_edi)

        for ii, edi in enumerate(self.edi_list):
            #find strike angles for each station if a strike angle is not given
            if self.geoelectric_strike is None:
                try:
                    #check dimensionality to be sure strike is estimate for 2D
                    dim = MTgy.dimensionality(z_object=edi.Z)
                    #get strike for only those periods
                    gstrike = MTgy.strike_angle(edi.Z.z[np.where(dim==2)])[:,0] 
                    strike_angles[ii] = np.median(gstrike)
                except:
                    pass

            easts[ii] = edi.east
            norths[ii] = edi.north
            utm_zones[ii] = int(edi.utm_zone[:-1])

        if len(self.edi_list) == 0:
            raise IOError('Could not find and .edi file in {0}'.format(self.edi_path))

        if self.geoelectric_strike is None:
            try:
                #might try mode here instead of mean
                self.geoelectric_strike = np.median(strike_angles[np.nonzero(strike_angles)])
            except:
                #empty list or so....
                #can happen, if everyhing is just 1D
                self.geoelectric_strike = 0.

        #need to check the zones of the stations
        main_utmzone = mode(utm_zones)[0][0]

        for ii, zone in enumerate(utm_zones):
            if zone == main_utmzone:
                continue
            else:
                print ('station {0} is out of main utm zone'.format(self.edi_list[ii].station)+\
                       ' will not be included in profile')

        # check regression for 2 profile orientations:
        # horizontal (N=N(E)) or vertical(E=E(N))
        # use the one with the lower standard deviation
        profile1 = sp.stats.linregress(easts, norths)
        profile2 = sp.stats.linregress(norths, easts)
        profile_line = profile1[:2]
        #if the profile is rather E=E(N), the parameters have to converted 
        # into N=N(E) form:
        if profile2[4] < profile1[4]:
            profile_line = (1./profile2[0], -profile2[1]/profile2[0])
        self.profile_line = profile_line
        #profile_line = sp.polyfit(lo_easts, lo_norths, 1)
        if self.profile_angle is None:
            self.profile_angle = (90-(np.arctan(profile_line[0])*180/np.pi))%180
        #rotate Z according to strike angle, 

        #if strike was explicitely given, use that value!

        #otherwise:
        #have 90 degree ambiguity in strike determination
        #choose strike which offers larger angle with profile
        #if profile azimuth is in [0,90].

        if self._rotate_to_strike is False:
            if 0 <= self.profile_angle < 90:
                if np.abs(self.profile_angle-self.geoelectric_strike) < 45:
                    self.geoelectric_strike += 90
            elif 90 <= self.profile_angle < 135:
                if self.profile_angle-self.geoelectric_strike < 45:
                    self.geoelectric_strike -= 90
            else:
                if self.profile_angle-self.geoelectric_strike >= 135:
                    self.geoelectric_strike += 90
         
        self.geoelectric_strike = self.geoelectric_strike%180
        
        #rotate components of Z and Tipper to align with geoelectric strike
        #which should now be perpendicular to the profile strike
        if self._rotate_to_strike == True:
            self.profile_angle = self.geoelectric_strike+90
            p1 = np.tan(np.deg2rad(90-self.profile_angle))
            #need to project the y-intercept to the new angle
            p2 = (self.profile_line[0]-p1)*easts[0]+self.profile_line[1] 
            self.profile_line = (p1, p2)
            
            for edi in self.edi_list:
                edi.Z.rotate(self.geoelectric_strike-edi.Z.rotation_angle)
                # rotate tipper to profile azimuth, not strike.
                try:
                    edi.Tipper.rotate((self.profile_angle-90)%180-
                                       edi.Tipper.rotation_angle.mean())
                except AttributeError:
                    edi.Tipper.rotate((self.profile_angle-90)%180-
                                       edi.Tipper.rotation_angle)
           
            print '='*72
            print ('Rotated Z and Tipper to align with '
                   '{0:+.2f} degrees E of N'.format(self.geoelectric_strike)) 
            print ('Profile angle is '
                   '{0:+.2f} degrees E of N'.format(self.profile_angle))        
            print '='*72
        else:
            for edi in self.edi_list:
                edi.Z.rotate((self.profile_angle-90)%180-edi.Z.rotation_angle)
                # rotate tipper to profile azimuth, not strike.
                try:
                    edi.Tipper.rotate((self.profile_angle-90)%180-
                                       edi.Tipper.rotation_angle.mean())
                except AttributeError:
                    edi.Tipper.rotate((self.profile_angle-90)%180-
                                       edi.Tipper.rotation_angle)
           
            print '='*72
            print ('Rotated Z and Tipper to be perpendicular  with '
                   '{0:+.2f} profile angle'.format((self.profile_angle-90)%180)) 
            print ('Profile angle is '
                   '{0:+.2f} degrees E of N'.format(self.profile_angle))        
            print '='*72
        
        #--> project stations onto profile line
        projected_stations = np.zeros((self.num_edi, 2))
        self.station_locations = np.zeros(self.num_edi)
        
        #create profile vector
        profile_vector = np.array([1, self.profile_line[0]])
        #be sure the amplitude is 1 for a unit vector
        profile_vector /= np.linalg.norm(profile_vector)

        for ii, edi in enumerate(self.edi_list):
            station_vector = np.array([easts[ii], norths[ii]-self.profile_line[1]])
            position = np.dot(profile_vector, station_vector)*profile_vector 
            self.station_locations[ii] = np.linalg.norm(position)
            edi.offset = np.linalg.norm(position)
            edi.projected_east = position[0]
            edi.projected_north = position[1]+self.profile_line[1]
            projected_stations[ii] = [position[0], position[1]+self.profile_line[1]]

        #set the first station to 0
        for edi in self.edi_list:
            edi.offset -= self.station_locations.min()
        self.station_locations -= self.station_locations.min()
        

        #Sort from West to East:
        index_sort = np.argsort(self.station_locations)
        if self.profile_angle == 0:
            #Exception: sort from North to South
            index_sort = np.argsort(norths)


        #sorting along the profile
        self.edi_list = [self.edi_list[ii] for ii in index_sort]
        self.station_locations = np.array([self.station_locations[ii] 
                                           for ii in index_sort])
        if self.estimate_elevation == True:
            self.project_elevation()
         
        self._profile_generated = True
        
    def project_elevation(self, elevation_model=None):
        """
        projects elevation data into the profile
        
        Arguments:
        -------------
            **elevation_model** : np.ndarray(3, num_elevation_points)
                                  (east, north, elevation)
                                  for now needs to be in utm coordinates
                                  if None then elevation is taken from edi_list
                                  
        Returns:
        ----------
            **elevation_profile** : 
        """
        self.elevation_model = elevation_model
        
        
        #--> get an elevation model for the mesh                                       
        if self.elevation_model == None:
            self.elevation_profile = np.zeros((2, len(self.edi_list)))
            self.elevation_profile[0,:] = np.array([ss 
                                            for ss in self.station_locations])
            self.elevation_profile[1,:] = np.array([edi.elev 
                                                  for edi in self.edi_list])
        
        #--> project known elevations onto the profile line
        else:
            self.elevation_profile = np.zeros((2, self.elevation_model.shape[1]))
            #create profile vector
            profile_vector = np.array([1, self.profile_line[0]])
            #be sure the amplitude is 1 for a unit vector
            profile_vector /= np.linalg.norm(profile_vector)
            for ii in range(self.elevation_model.shape[1]):
                east = self.elevation_model[0, ii]
                north = self.elevation_model[1, ii]
                elev = self.elevation_model[2, ii]
                elev_vector = np.array([east, north-self.profile_line[1]])
                position = np.dot(profile_vector, elev_vector)*profile_vector 
                self.elevation_profile[0, ii] = np.linalg.norm(position)
                self.elevation_profile[1, ii] = elev
                

    def plot_profile(self, **kwargs):
        """
        Plot the projected profile line along with original station locations
        to make sure the line projected is correct.
        
        ===================== =================================================
        Key Words             Description          
        ===================== =================================================
        fig_dpi               dots-per-inch resolution of figure
                              *default* is 300
        fig_num               number if figure instance
                              *default* is 'Projected Profile'
        fig_size              size of figure in inches (width, height)
                              *default* is [5, 5]
        fs                    [ float ] font size in points of axes tick labels
                              axes labels are fs+2
                              *default* is 6
        lc                    [ string | (r, g, b) ]color of profile line 
                              (see matplotlib.line for options)
                              *default* is 'b' -- blue
        lw                    float, width of profile line in points
                              *default* is 1
        marker                [ string ] marker for stations 
                              (see matplotlib.pyplot.plot) for options  
        mc                    [ string | (r, g, b) ] color of projected 
                              stations.  *default* is 'k' -- black
        ms                    [ float ] size of station marker
                              *default* is 5
        station_id            [min, max] index values for station labels
                              *default* is None
        ===================== =================================================
        
        :Example: ::
            >>> edipath = r"/home/mt/edi_files"
            >>> pr = occam2d.Profile(edi_path=edipath)
            >>> pr.generate_profile()
            >>> # set station labels to only be from 1st to 4th index 
            >>> # of station name
            >>> pr.plot_profile(station_id=[0,4])
        
        """
        
        fig_num = kwargs.pop('fig_num', 'Projected Profile')
        fig_size = kwargs.pop('fig_size', [5, 5])
        fig_dpi = kwargs.pop('fig_dpi', 300)
        marker = kwargs.pop('marker', 'v')
        ms = kwargs.pop('ms', 5)
        mc = kwargs.pop('mc', 'k')
        lc = kwargs.pop('lc', 'b')
        lw = kwargs.pop('ls', 1)
        fs = kwargs.pop('fs', 6)
        station_id = kwargs.pop('station_id', None)
        
        plt.rcParams['figure.subplot.left'] = .12
        plt.rcParams['figure.subplot.right'] = .98
        plt.rcParams['font.size'] = fs
        
        if self._profile_generated is False:
            self.generate_profile()
            
        fig = plt.figure(fig_num, figsize=fig_size, dpi=fig_dpi)
        ax = fig.add_subplot(1, 1, 1, aspect='equal')

        for edi in self.edi_list:
            m1, = ax.plot(edi.projected_east, edi.projected_north, 
                         marker=marker, ms=ms, mfc=mc, mec=mc, color=lc)
                    
            m2, = ax.plot(edi.east, edi.north, marker=marker,
                         ms=.5*ms, mfc=(.6, .6, .6), mec=(.6, .6, .6), 
                         color=lc)
            
            if station_id is None:
                ax.text(edi.projected_east, edi.projected_north*1.00025, 
                        edi.station,
                        ha='center', va='baseline',
                        fontdict={'size':fs, 'weight':'bold'})
            else:
                ax.text(edi.projected_east, edi.projected_north*1.00025, 
                        edi.station[station_id[0]:station_id[1]],
                        ha='center', va='baseline',
                        fontdict={'size':fs, 'weight':'bold'})
        
        peasts = np.array([edi.projected_east for edi in self.edi_list])
        pnorths = np.array([edi.projected_north for edi in self.edi_list])
        easts = np.array([edi.east for edi in self.edi_list])
        norths = np.array([edi.north for edi in self.edi_list])
        
        ploty = sp.polyval(self.profile_line, easts)
        ax.plot(easts, ploty, lw=lw, color=lc)
        ax.set_title('Original/Projected Stations')
        ax.set_ylim((min([norths.min(), pnorths.min()])*.999,
                     max([norths.max(), pnorths.max()])*1.001))
        ax.set_xlim((min([easts.min(), peasts.min()])*.98,
                     max([easts.max(), peasts.max()])*1.02))
        ax.set_xlabel('Easting (m)', 
                       fontdict={'size':fs+2, 'weight':'bold'})
        ax.set_ylabel('Northing (m)',
                       fontdict={'size':fs+2, 'weight':'bold'})
        ax.grid(alpha=.5)
        ax.legend([m1, m2], ['Projected', 'Original'], loc='upper left',
                  prop={'size':fs})
                  
        plt.show()
        
class Regularization(Mesh):
    """
    Creates a regularization grid based on Mesh.  Note that Mesh is inherited
    by Regularization, therefore the intended use is to build a mesh with 
    the Regularization class.
    
    The regularization grid is what Occam calculates the inverse model on.
    Setup is tricky and can be painful, as you can see it is not quite fully
    functional yet, as it cannot incorporate topography yet.  It seems like 
    you'd like to have the regularization setup so that your target depth is 
    covered well, in that the regularization blocks to this depth are 
    sufficiently small to resolve resistivity structure at that depth.  
    Finally, you want the regularization to go to a half space at the bottom, 
    basically one giant block.
    
    Arguments:
    -----------
        **station_locations** : np.ndarray(n_stations)
                                array of station locations along a profile
                                line in meters.
                                
    ======================= ===================================================
    Key Words/Attributes    Description    
    ======================= ===================================================
    air_key                 letter associated with the value of air 
                            *default* is 0
    air_value               value given to an air cell, *default* is 1E13
    binding_offset          offset from the right side of the furthest left
                            hand model block in meters.  The regularization
                            grid is setup such that this should be 0.
    cell_width              width of cells with in station area in meters
                            *default* is 100
    description             description of the model for the model file.
                            *default* is 'simple inversion'
    elevation_profile       elevation profile along the profile line.
                            given as np.ndarray(nx, 2), where the elements
                            are x_location, elevation.  If elevation profile
                            is given add_elevation is called automatically.
                            *default* is None
    mesh_fn                 full path to mesh file.
    mesh_values             letter values of each triangular mesh element
                            if the cell is free value is ?
    model_columns
    model_name
    model_rows
    
    min_block_width         [ float ] minimum model block width in meters, 
                            *default* is 2*cell_width
    n_layers                number of vertical layers in mesh
                            *default* is 90 
    num_free_param          [ int ] number of free parameters in the model.
                            this is a tricky number to estimate apparently. 
    num_layers              [ int ] number of regularization layers.
    num_x_pad_cells         number of horizontal padding cells outside the
                            the station area that will increase in size
                            by x_pad_multiplier. *default* is 7
    num_x_pad_small_cells   number of horizonal padding cells just outside 
                            the station area with width cell_width.  This is 
                            to extend the station area if needed.  
                            *default* is 2 
    num_z_pad_cells         number of vertical padding cells below 
                            z_target_depth down to z_bottom. *default* is 5
    prejudice_fn            full path to prejudice file 
                            *default* is 'none'
    reg_basename            basename of regularization file (model file)
                            *default* is 'Occam2DModel'
    reg_fn                  full path to regularization file (model file)
                            *default* is save_path/reg_basename
    rel_station_locations   relative station locations within the mesh.  The
                            locations are relative to the center of the station
                            area.  *default* is None, filled later
    save_path               full path to save mesh and model file to. 
                            *default* is current working directory.
    statics_fn              full path to static shift file
                            Static shifts in occam may not work.
                            *default* is 'none'
    station_locations       location of stations in meters, can be on a 
                            relative grid or in UTM.
    trigger                 [ float ] multiplier to merge model blocks at 
                            depth.  A higher number increases the number of
                            model blocks at depth.  *default* is .65
    x_grid                  location of horizontal grid nodes in meters
    x_nodes                 relative spacing between grid nodes
    x_pad_multiplier        horizontal padding cells will increase by this
                            multiple out to the edge of the grid.
                            *default* is 1.5
    z1_layer                thickness of the first layer in the model.
                            Should be at least 1/4 of the first skin depth
                            *default* is 10
    z_bottom                bottom depth of the model (m).  Needs to be large 
                            enough to be 1D at the edge. 
                            *default* is 200000.0 
    z_grid                  location of vertical nodes in meters
    z_nodes                 relative distance between vertical nodes in meters
    z_target_depth          depth to deepest target of interest.  Below this
                            depth cells will be padded to z_bottom
    ======================= ===================================================
        
    .. note:: regularization does not work with topography yet.  Having 
              problems calculating the number of free parameters.
    
    ========================= =================================================
    Methods                   Description
    ========================= =================================================
    add_elevation             adds elevation to the mesh given elevation
                              profile.  
    build_mesh                builds the mesh given the attributes of Mesh.  If
                              elevation_profile is not None, add_elevation is
                              called inside build_mesh
    build_regularization      builds the regularization grid from the build mesh
                              be sure to plot the grids before starting the
                              inversion to make sure coverage is appropriate.
    get_num_free_param        estimate the number of free parameters.  
                              **This is a work in progress**
    plot_mesh                 plots the built mesh with station location.  
    read_mesh_file            reads in an existing mesh file and populates the 
                              appropriate attributes.
    read_regularization_file  read in existing regularization file, populates
                              apporopriate attributes  
    write_mesh_file           writes a mesh file to save_path
    write_regularization_file writes a regularization file
    ======================= ===================================================
    
    :Example: ::

        >>> edipath = r"/home/mt/edi_files"
        >>> profile = occam2d.Profile(edi_path=edi_path)
        >>> profile.generate_profile()
        >>> reg = occam2d.Regularization(profile.station_locations)
        >>> reg.build_mesh()
        >>> reg.build_regularization()
        >>> reg.save_path = r"/home/occam2d/Line1/Inv1"
        >>> reg.write_regularization_file()
    
    """
    
    def __init__(self, station_locations=None, **kwargs):
        # Be sure to initialize Mesh        
        Mesh.__init__(self, station_locations, **kwargs)
        
        self.min_block_width = kwargs.pop('min_block_width', 
                                          2*np.median(self.cell_width))
        self.trigger = kwargs.pop('trigger', .75)
        self.model_columns = None
        self.model_rows = None
        self.binding_offset = None
        self.reg_fn = None
        self.reg_basename = 'Occam2DModel'
        self.model_name = 'model made by mtpy.modeling.occam2d'
        self.description = 'simple Inversion'
        self.num_param = None
        self.num_free_param = None
        self.statics_fn = kwargs.pop('statics_fn', 'none')
        self.prejudice_fn = kwargs.pop('prejudice_fn', 'none')
        self.num_layers = kwargs.pop('num_layers', None)
        
        
        #--> build mesh         
        if self.station_locations is not None:
            self.build_mesh()
            self.build_regularization()
            
    def build_regularization(self):
        """
        Builds larger boxes around existing mesh blocks for the regularization.
        As the model deepens the regularization boxes get larger.  
        
        The regularization boxes are merged mesh cells as prescribed by the
        Occam method.
    
        """
        # list of the mesh columns to combine
        self.model_columns = []
        # list of mesh rows to combine
        self.model_rows = []
        
        #At the top of the mesh model blocks will be 2 combined mesh blocks
        #Note that the padding cells are combined into one model block
        station_col = [2]*((self.x_nodes.shape[0]-2*self.num_x_pad_cells)/2)
        model_cols = [self.num_x_pad_cells]+station_col+[self.num_x_pad_cells]
        station_widths = [self.x_nodes[ii]+self.x_nodes[ii+1] for ii in 
                       range(self.num_x_pad_cells, 
                             self.x_nodes.shape[0]-self.num_x_pad_cells, 2)]
                             
        pad_width = self.x_nodes[0:self.num_x_pad_cells].sum()
        model_widths = [pad_width]+station_widths+[pad_width]
        num_cols = len(model_cols)
        
        model_thickness = np.append(self.z_nodes[0:self.z_nodes.shape[0]-
                                                        self.num_z_pad_cells], 
                                    self.z_nodes[-self.num_z_pad_cells:].sum())
        
        self.num_param = 0
        #--> now need to calulate model blocks to the bottom of the model
        columns = list(model_cols)
        widths = list(model_widths)
        for zz, thickness in enumerate(model_thickness):
            #index for model column blocks from first_row, start at 1 because
            # 0 is for padding cells            
            block_index = 1
            num_rows = 1
            if zz == 0:
                num_rows += 1
            if zz == len(model_thickness)-1:
                num_rows = self.num_z_pad_cells
            while block_index+1 < num_cols-1:
                #check to see if horizontally merged mesh cells are not larger
                #than the thickness times trigger
                if thickness < self.trigger*(widths[block_index]+\
                                             widths[block_index+1]):
                    block_index += 1
                    continue
                #merge 2 neighboring cells to avoid vertical exaggerations                    
                else:
                    widths[block_index] += widths[block_index+1]
                    columns[block_index] += columns[block_index+1]
                    #remove one of the merged cells                        
                    widths.pop(block_index+1)
                    columns.pop(block_index+1)
                    
                    num_cols -= 1
            self.num_param += num_cols

            self.model_columns.append(list(columns))
            self.model_rows.append([num_rows, num_cols])
                
        #calculate the distance from the right side of the furthest left 
        #model block to the furthest left station which is half the distance
        # from the center of the mesh grid.
        self.binding_offset = self.x_grid[self.num_x_pad_cells+1]+\
                                            self.station_locations.mean()
        
        self.get_num_free_params()
        
        print '='*55
        print '{0:^55}'.format('regularization parameters'.upper())
        print '='*55
        print '   binding offset       = {0:.1f}'.format(self.binding_offset)
        print '   number layers        = {0}'.format(len(self.model_columns))
        print '   number of parameters = {0}'.format(self.num_param)
        print '   number of free param = {0}'.format(self.num_free_param)
        print '='*55

    def get_num_free_params(self):
        """
        estimate the number of free parameters in model mesh.
        
        I'm assuming that if there are any fixed parameters in the block, then
        that model block is assumed to be fixed. Not sure if this is right
        cause there is no documentation.
        
        **DOES NOT WORK YET**
        """
        
        self.num_free_param = 0

        row_count = 0
        #loop over columns and rows of regularization grid
        for col, row in zip(self.model_columns, self.model_rows):
            rr = row[0]
            col_count = 0
            for ii, cc in enumerate(col):
                #make a model block from the index values of the regularization
                #grid
                model_block = self.mesh_values[row_count:row_count+rr, 
                                              col_count:col_count+cc, :]
                     
                #find all the free triangular blocks within that model block                         
                find_free = np.where(model_block=='?')
                try:
                    #test to see if the number of free parameters is equal 
                    #to the number of triangular elements with in the model 
                    #block, if there is the model block is assumed to be free.
                    if find_free[0].size == model_block.size:
                        self.num_free_param  += 1
                except IndexError:
                    pass
                col_count += cc
            row_count += rr 
        
    def write_regularization_file(self, reg_fn=None, reg_basename=None, 
                                  statics_fn='none', prejudice_fn='none',
                                  save_path=None):
        """
        Write a regularization file for input into occam.
        
        Calls build_regularization if build_regularization has not already
        been called.
        
        if reg_fn is None, then file is written to save_path/reg_basename
        
        Arguments:
        ----------
            **reg_fn** : string
                         full path to regularization file. *default* is None
                         and file will be written to save_path/reg_basename
                         
            **reg_basename** : string
                               basename of regularization file
            
            **statics_fn** : string
                             full path to static shift file
                             .. note:: static shift does not always work in
                                       occam2d.exe
            **prejudice_fn** : string
                               full path to prejudice file
            
            **save_path** : string
                            path to save regularization file.
                            *default* is current working directory
                                
        """
        if save_path is not None:
            self.save_path = save_path
        if reg_basename is not None:
            self.reg_basename = reg_basename
        if reg_fn is None:
            if self.save_path is None:
                self.save_path = os.getcwd()
            self.reg_fn = os.path.join(self.save_path, self.reg_basename)
        
        self.statics_fn = statics_fn
        self.prejudice_fn = prejudice_fn
        
        if self.model_columns is None:
            if self.binding_offset is None:
                self.build_mesh()
            self.build_regularization()
        
        reg_lines = []
        
        #--> write out header information
        reg_lines.append('{0:<18}{1}\n'.format('Format:', 
                                               'occam2mtmod_1.0'.upper()))
        reg_lines.append('{0:<18}{1}\n'.format('Model Name:', 
                                               self.model_name.upper()))
        reg_lines.append('{0:<18}{1}\n'.format('Description:', 
                                               self.description.upper()))
        if os.path.dirname(self.mesh_fn) == self.save_path:
            reg_lines.append('{0:<18}{1}\n'.format('Mesh File:', 
                                                   os.path.basename(self.mesh_fn)))
        else:
            reg_lines.append('{0:<18}{1}\n'.format('Mesh File:',self.mesh_fn))
        reg_lines.append('{0:<18}{1}\n'.format('Mesh Type:', 
                                               'pw2d'.upper()))
        if os.path.dirname(self.statics_fn) == self.save_path:
            reg_lines.append('{0:<18}{1}\n'.format('Statics File:', 
                             os.path.basename(self.statics_fn)))
        else:
            reg_lines.append('{0:<18}{1}\n'.format('Statics File:', 
                                                   self.statics_fn))
        if os.path.dirname(self.prejudice_fn) == self.save_path:
            reg_lines.append('{0:<18}{1}\n'.format('Prejudice File:', 
                             os.path.basename(self.prejudice_fn)))
        else:
            reg_lines.append('{0:<18}{1}\n'.format('Prejudice File:', 
                                                   self.prejudice_fn))
        reg_lines.append('{0:<20}{1: .1f}\n'.format('Binding Offset:', 
                                                   self.binding_offset))
        reg_lines.append('{0:<20}{1}\n'.format('Num Layers:', 
                                               len(self.model_columns)))
        
        #--> write rows and columns of regularization grid                                        
        for row, col in zip(self.model_rows, self.model_columns):
            reg_lines.append(''.join([' {0:>5}'.format(rr) for rr in row])+'\n')
            reg_lines.append(''.join(['{0:>5}'.format(cc) for cc in col])+'\n')
        
        reg_lines.append('{0:<18}{1}\n'.format('NO. EXCEPTIONS:', '0'))                           
        rfid = file(self.reg_fn, 'w')
        rfid.writelines(reg_lines)
        rfid.close()
        
        print 'Wrote Regularization file to {0}'.format(self.reg_fn)
        
    def read_regularization_file(self, reg_fn):
        """
        Read in a regularization file and populate attributes:
            * binding_offset            
            * mesh_fn    
            * model_columns
            * model_rows
            * prejudice_fn
            * statics_fn
        
        """
        self.reg_fn = reg_fn
        self.save_path = os.path.dirname(reg_fn)

        rfid = open(self.reg_fn, 'r')

        self.model_rows = []
        self.model_columns = []    
        ncols = []
        
        rlines = rfid.readlines()
        
        for ii, iline in enumerate(rlines):
            #read header information
            if iline.find(':') > 0:
                iline = iline.strip().split(':')
                key = iline[0].strip().lower()
                key = key.replace(' ', '_').replace('file', 'fn')
                value = iline[1].strip()
                try:
                    setattr(self, key, float(value))
                except ValueError:
                    setattr(self, key, value)
                
                #append the last line
                if key.find('exception') > 0:
                    self.model_columns.append(ncols)
            
            #get mesh values
            else:
                iline = iline.strip().split()
                iline = [int(jj) for jj in iline]
                if len(iline) == 2:
                    if len(ncols) > 0:
                        self.model_columns.append(ncols)
                    self.model_rows.append(iline)
                    ncols = []
                elif len(iline) > 2:
                    ncols = ncols+iline
                    
        #set mesh file name
        if not os.path.isfile(self.mesh_fn):
            self.mesh_fn = os.path.join(self.save_path, self.mesh_fn)
        
        #set statics file name
        if not os.path.isfile(self.mesh_fn):
            self.statics_fn = os.path.join(self.save_path, self.statics_fn)
            
        #set prejudice file name
        if not os.path.isfile(self.mesh_fn):
            self.prejudice_fn = os.path.join(self.save_path, self.prejudice_fn)
   

class Startup(object):
    """
    Reads and writes the startup file for Occam2D.
    
    .. note:: Be sure to look at the Occam 2D documentation for description
              of all parameters
    
    ========================= =================================================
    Key Words/Attributes      Description
    ========================= =================================================
    data_fn                   full path to data file
    date_time                 date and time the startup file was written
    debug_level               [ 0 | 1 | 2 ] see occam documentation
                              *default* is 1
    description               brief description of inversion run
                              *default* is 'startup created by mtpy'  
    diagonal_penalties        penalties on diagonal terms
                              *default* is 0
    format                    Occam file format
                              *default* is 'OCCAMITER_FLEX'
    iteration                 current iteration number
                              *default* is 0
    iterations_to_run         maximum number of iterations to run
                              *default* is 20
    lagrange_value            starting lagrange value
                              *default* is 5
    misfit_reached            [ 0 | 1 ] 0 if misfit has been reached, 1 if it
                              has.  *default* is 0
    misfit_value              current misfit value.  *default* is 1000
    model_fn                  full path to model file
    model_limits              limits on model resistivity values
                              *default* is None
    model_value_steps         limits on the step size of model values
                              *default* is None
    model_values              np.ndarray(num_free_params) of model values
    param_count               number of free parameters in model
    resistivity_start         starting resistivity value.  If model_values is
                              not given, then all values with in model_values
                              array will be set to resistivity_start
    roughness_type            [ 0 | 1 | 2 ] type of roughness
                              *default* is 1
    roughness_value           current roughness value.  
                              *default* is 1E10
    save_path                 directory path to save startup file to
                              *default* is current working directory  
    startup_basename          basename of startup file name. 
                              *default* is Occam2DStartup
    startup_fn                full path to startup file.
                              *default* is save_path/startup_basename  
    stepsize_count            max number of iterations per step
                              *default* is 8
    target_misfit             target misfit value.
                              *default* is 1.
    ========================= =================================================
    
    :Example: ::
    
        >>> startup = occam2d.Startup()
        >>> startup.data_fn = ocd.data_fn
        >>> startup.model_fn = profile.reg_fn
        >>> startup.param_count = profile.num_free_params
        >>> startup.save_path = r"/home/occam2d/Line1/Inv1"
    """
    
    def __init__(self, **kwargs):
        self.save_path = kwargs.pop('save_path', None)
        self.startup_basename = kwargs.pop('startup_basename', 'Occam2DStartup')
        self.startup_fn = kwargs.pop('startup_fn', None)
        self.model_fn = kwargs.pop('model_fn', None)
        self.data_fn = kwargs.pop('data_fn', None)
        self.format = kwargs.pop('format', 'OCCAMITER_FLEX')
        self.date_time = kwargs.pop('date_time', time.ctime())
        self.description = kwargs.pop('description', 'startup created by mtpy')
        self.iterations_to_run = kwargs.pop('iterations_to_run', 20)
        self.roughness_type = kwargs.pop('roughness_type', 1)
        self.target_misfit = kwargs.pop('target_misfit', 1.0)
        self.diagonal_penalties = kwargs.pop('diagonal_penalties', 0)
        self.stepsize_count = kwargs.pop('stepsize_count', 8)
        self.model_limits = kwargs.pop('model_limits', None)
        self.model_value_steps = kwargs.pop('model_value_steps', None)
        self.debug_level = kwargs.pop('debug_level', 1)
        self.iteration = kwargs.pop('iteration', 0)
        self.lagrange_value = kwargs.pop('lagrange_value', 5.0)
        self.roughness_value = kwargs.pop('roughness_value', 1e10)
        self.misfit_value = kwargs.pop('misfit_value', 1000)
        self.misfit_reached = kwargs.pop('misfit_reached', 0)
        self.param_count = kwargs.pop('param_count', None)
        self.resistivity_start = kwargs.pop('resistivity_start', 2)
        self.model_values = kwargs.pop('model_values', None)
        
    def write_startup_file(self, startup_fn=None, save_path=None, 
                           startup_basename=None):
        """
        Write a startup file based on the parameters of startup class.  
        Default file name is save_path/startup_basename
        
        Arguments:
        -----------
            **startup_fn** : string
                             full path to startup file. *default* is None
            
            **save_path** : string
                            directory to save startup file. *default* is None
                            
            **startup_basename** : string
                                   basename of starup file. *default* is None
        
        """
        if save_path is not None:
            self.save_path = save_path
            
        if self.save_path is None:
            self.save_path = os.path.dirname(self.data_fn)
        if startup_basename is not None:
            self.startup_basename = startup_basename
            
        if startup_fn is None:
            self.startup_fn = os.path.join(self.save_path, 
                                           self.startup_basename)

        #--> check to make sure all the important input are given                                           
        if self.data_fn is None:
            raise OccamInputError('Need to input data file name')
        
        if self.model_fn is None:
            raise OccamInputError('Need to input model/regularization file name')
        
        if self.param_count is None:
            raise OccamInputError('Need to input number of model parameters')

        slines = []
        slines.append('{0:<20}{1}\n'.format('Format:',self.format))
        slines.append('{0:<20}{1}\n'.format('Description:', self.description))
        if os.path.dirname(self.model_fn) == self.save_path:
            slines.append('{0:<20}{1}\n'.format('Model File:', 
                          os.path.basename(self.model_fn)))
        else:
            slines.append('{0:<20}{1}\n'.format('Model File:', self.model_fn))
        if os.path.dirname(self.data_fn) == self.save_path:
            slines.append('{0:<20}{1}\n'.format('Data File:', 
                          os.path.basename(self.data_fn)))
        else:
            slines.append('{0:<20}{1}\n'.format('Data File:', self.data_fn))
        slines.append('{0:<20}{1}\n'.format('Date/Time:', self.date_time))
        slines.append('{0:<20}{1}\n'.format('Iterations to run:',
                                            self.iterations_to_run))
        slines.append('{0:<20}{1}\n'.format('Target Misfit:', 
                                            self.target_misfit))
        slines.append('{0:<20}{1}\n'.format('Roughness Type:', 
                                            self.roughness_type))
        slines.append('{0:<20}{1}\n'.format('Diagonal Penalties:', 
                                            self.diagonal_penalties))
        slines.append('{0:<20}{1}\n'.format('Stepsize Cut Count:', 
                                            self.stepsize_count))
        if self.model_limits is None:
            slines.append('{0:<20}{1}\n'.format('!Model Limits:', 'none'))
        else:
            slines.append('{0:<20}{1},{2}\n'.format('Model Limits:', 
                                                self.model_limits[0], 
                                                self.model_limits[1]))
        if self.model_value_steps is None:
            slines.append('{0:<20}{1}\n'.format('!Model Value Steps:', 'none'))
        else:
            slines.append('{0:<20}{1}\n'.format('Model Value Steps:',
                                                self.model_value_steps))
        slines.append('{0:<20}{1}\n'.format('Debug Level:', self.debug_level))
        slines.append('{0:<20}{1}\n'.format('Iteration:', self.iteration))
        slines.append('{0:<20}{1}\n'.format('Lagrange Value:', 
                                            self.lagrange_value))
        slines.append('{0:<20}{1}\n'.format('Roughness Value:', 
                                            self.roughness_value))
        slines.append('{0:<20}{1}\n'.format('Misfit Value:', self.misfit_value))
        slines.append('{0:<20}{1}\n'.format('Misfit Reached:', 
                                            self.misfit_reached))
        slines.append('{0:<20}{1}\n'.format('Param Count:', self.param_count))
        
        #make an array of starting values if not are given
        if self.model_values is None:
            self.model_values = np.zeros(self.param_count)
            self.model_values[:] = self.resistivity_start
        
        if self.model_values.shape[0] != self.param_count:
            raise OccamInputError('length of model vaues array is not equal '
                                  'to param count {0} != {1}'.format(
                                  self.model_values.shape[0], self.param_count))
        
        #write out starting resistivity values    
        sline = []    
        for ii, mv in enumerate(self.model_values):
            sline.append('{0:^10.4f}'.format(mv))
            if np.remainder(ii+1, 4) == 0:
                sline.append('\n')
                slines.append(''.join(list(sline)))
                sline = []
        slines.append(''.join(list(sline+['\n'])))
        #--> write file
        sfid = file(self.startup_fn, 'w')
        sfid.writelines(slines)
        sfid.close()
        
        print 'Wrote Occam2D startup file to {0}'.format(self.startup_fn)
                
#------------------------------------------------------------------------------
class Data(Profile):
    """
    Reads and writes data files and more.  
    
    Inherets Profile, so the intended use is to use Data to project stations 
    onto a profile, then write the data file.  
    
    ===================== =====================================================
    Model Modes           Description                     
    ===================== =====================================================
    1 or log_all          Log resistivity of TE and TM plus Tipper
    2 or log_te_tip       Log resistivity of TE plus Tipper
    3 or log_tm_tip       Log resistivity of TM plus Tipper
    4 or log_te_tm        Log resistivity of TE and TM
    5 or log_te           Log resistivity of TE
    6 or log_tm           Log resistivity of TM
    7 or all              TE, TM and Tipper
    8 or te_tip           TE plus Tipper
    9 or tm_tip           TM plus Tipper
    10 or te_tm           TE and TM mode
    11 or te              TE mode
    12 or tm              TM mode
    13 or tip             Only Tipper
    ===================== =====================================================
    
    
    **data** : is a list of dictioinaries containing the data for each station.
               keys include:
                   * 'station' -- name of station
                   * 'offset' -- profile line offset
                   * 'te_res' -- TE resisitivity in linear scale
                   * 'tm_res' -- TM resistivity in linear scale
                   * 'te_phase' -- TE phase in degrees
                   * 'tm_phase' --  TM phase in degrees in first quadrant
                   * 're_tip' -- real part of tipper along profile
                   * 'im_tip' -- imaginary part of tipper along profile
                   
               each key is a np.ndarray(2, num_freq)
               index 0 is for data
               index 1 is for error
    
    ===================== =====================================================
    Key Words/Attributes  Desctription
    ===================== =====================================================
    _data_header          header line in data file
    _data_string          full data string
    _profile_generated    [ True | False ] True if profile has already been
                          generated.
    _rotate_to_strike     [ True | False ] True to rotate data to strike
                          angle.  *default* is True
    data                  list of dictionaries of data for each station.
                          see above
    data_fn               full path to data file
    data_list             list of lines to write to data file
    edi_list              list of mtpy.core.mt instances for each .edi file
                          read
    edi_path              directory path where .edi files are
    edi_type              [ 'z' | 'spectra' ] for .edi format  
    elevation_model       model elevation np.ndarray(east, north, elevation) 
                          in meters
    elevation_profile     elevation along profile np.ndarray (x, elev) (m)
    fn_basename           data file basename *default* is OccamDataFile.dat
    freq                  list of frequencies to use for the inversion
    freq_max              max frequency to use in inversion. *default* is None
    freq_min              min frequency to use in inversion. *default* is None
    freq_num              number of frequencies to use in inversion
    geoelectric_strike    geoelectric strike angle assuming N = 0, E = 90
    masked_data           similar to data, but any masked points are now 0
    mode_dict             dictionary of model modes to chose from
    model_mode            model mode to use for inversion, see above
    num_edi               number of stations to invert for
    occam_dict            dictionary of occam parameters to use internally
    occam_format          occam format of data file.  
                          *default* is OCCAM2MTDATA_1.0
    phase_te_err          percent error in phase for TE mode. *default* is 5
    phase_tm_err          percent error in phase for TM mode. *default* is 5 
    profile_angle         angle of profile line realtive to N = 0, E = 90
    profile_line          m, b coefficients for mx+b definition of profile line
    res_te_err            percent error in resistivity for TE mode. 
                          *default* is 10
    res_tm_err            percent error in resistivity for TM mode.
                          *default* is 10
    save_path             directory to save files to
    station_list          list of station for inversion
    station_locations     station locations along profile line
    tipper_err            percent error in tipper. *default* is 5
    title                 title in data file.  
    ===================== =====================================================
    
    =========================== ===============================================
    Methods                     Description
    =========================== ===============================================
    _fill_data                  fills the data array that is described above    
    _get_data_list              gets the lines to write to data file
    _get_frequencies            gets frequency list to invert for 
    get_profile_origin          get profile origin in UTM coordinates
    mask_points                 masks points in data picked from 
                                plot_mask_points  
    plot_mask_points            plots data responses to interactively mask
                                data points.
    plot_resonse                plots data/model responses, returns 
                                PlotResponse data type.
    read_data_file              read in existing data file and fill appropriate
                                attributes.
    write_data_file             write a data file according to Data attributes
    =========================== ===============================================
    
    :Example Write Data File: ::
        >>> import mtpy.modeling.occam2d as occam2d
        >>> edipath = r"/home/mt/edi_files"
        >>> slst = ['mt{0:03}'.format(ss) for ss in range(1, 20)]
        >>> ocd = occam2d.Data(edi_path=edipath, station_list=slst)
        >>> # model just the tm mode and tipper
        >>> ocd.model_mode = 3
        >>> ocd.save_path = r"/home/occam/Line1/Inv1"
        >>> ocd.write_data_file()
        >>> # mask points
        >>> ocd.plot_mask_points()
        >>> ocd.mask_points()

    """
    def __init__(self, edi_path=None, **kwargs):
        Profile.__init__(self, edi_path, **kwargs)
        
        self.data_fn = kwargs.pop('data_fn', None)
        self.fn_basename = kwargs.pop('fn_basename', 'OccamDataFile.dat')
        self.save_path = kwargs.pop('save_path', None)
        self.freq = kwargs.pop('freq', None)
        self.interpolate_freq = kwargs.pop('interpolate_freq', None)
        self.model_mode = kwargs.pop('model_mode', '1')
        self.data = kwargs.pop('data', None)
        self.data_list = None
        
        self.res_te_err = kwargs.pop('res_te_err', 10)
        self.res_tm_err = kwargs.pop('res_tm_err', 10)
        self.phase_te_err = kwargs.pop('phase_te_err', 5)
        self.phase_tm_err = kwargs.pop('phase_tm_err', 5)
        self.tipper_err = kwargs.pop('tipper_err', 10)
        
        self.freq_min = kwargs.pop('freq_min', None)
        self.freq_max = kwargs.pop('freq_max', None)
        self.freq_num = kwargs.pop('freq_num', None)
        self.freq_tol = kwargs.pop('freq_tol', None)

        self.occam_format = 'OCCAM2MTDATA_1.0'
        self.title = 'MTpy-OccamDatafile'
        self.edi_type = 'z'
        self.masked_data = None
        
        self.occam_dict = {'1':'log_te_res',
                           '2':'te_phase',
                           '3':'re_tip',
                           '4':'im_tip',
                           '5':'log_tm_res',
                           '6':'tm_phase',
                           '9':'te_res',
                           '10':'tm_res'}
                           
        self.mode_dict = {'log_all':[1, 2, 3, 4, 5, 6],
                          'log_te_tip':[1, 2, 3, 4],
                          'log_tm_tip':[5, 6, 3, 4],
                          'log_te_tm':[1, 2, 5, 6],
                          'log_te':[1, 2],
                          'log_tm':[5, 6],
                          'all':[9, 2, 3, 4, 10, 6],
                          'te_tip':[9, 2, 3, 4],
                          'tm_tip':[10, 6, 3, 4], 
                          'te_tm':[9, 2, 10, 6],                         
                          'te':[9, 2],
                          'tm':[10, 6],
                          'tip':[3, 4],
                          '1':[1, 2, 3, 4, 5, 6],
                          '2':[1, 2, 3, 4],
                          '3':[5, 6, 3, 4],
                          '4':[1, 2, 5, 6],
                          '5':[1, 2],
                          '6':[5, 6],
                          '7':[9, 2, 3, 4, 10, 6],
                          '8':[9, 2, 3, 4],
                          '9':[10, 6, 3, 4], 
                          '10':[9, 2, 10, 6],                         
                          '11':[9, 2],
                          '12':[10, 6],
                          '13':[3, 4]}
                          
        self._data_string = '{0:^6}{1:^6}{2:^6} {3: >8} {4: >8}\n'
        self._data_header = '{0:<6}{1:<6}{2:<6} {3:<8} {4:<8}\n'.format(
                            'SITE', 'FREQ', 'TYPE', 'DATUM', 'ERROR')


    def read_data_file(self, data_fn=None):
        """
        Read in an existing data file and populate appropriate attributes
            * data
            * data_list
            * freq
            * station_list
            * station_locations
            
        Arguments:
        -----------
            **data_fn** : string
                          full path to data file
                          *default* is None and set to save_path/fn_basename
                
        :Example: ::
            
            >>> import mtpy.modeling.occam2d as occam2d
            >>> ocd = occam2d.Data()
            >>> ocd.read_data_file(r"/home/Occam2D/Line1/Inv1/Data.dat")
            
        """
        
        if data_fn is not None:
            self.data_fn = data_fn
        
        if os.path.isfile(self.data_fn) == False:
            raise OccamInputError('Could not find {0}'.format(self.data_fn))
        if self.data_fn is None:
            raise OccamInputError('data_fn is None, input filename')
            
        self.save_path = op.dirname(self.data_fn)
        
        print 'Reading from {0}'.format(self.data_fn)
        
        dfid = open(self.data_fn,'r')
        
        dlines = dfid.readlines()
        
        #get format of input data
        self.occam_format = dlines[0].strip().split(':')[1].strip()
        
        #get title
        title_str = dlines[1].strip().split(':')[1].strip()
        
        title_list = title_str.split(',')
        self.title = title_list[0]
        
        #get strike angle and profile angle
        if len(title_list) > 1:
            for t_str in title_list[1:]:
                t_list = t_str.split('=')
                if len(t_list) > 1:
                    key = t_list[0].strip().lower().replace(' ', '_')
                    if key == 'profile':
                        key = 'profile_angle'
                    elif key == 'strike':
                        key = 'geoelectric_strike'
                    value = t_list[1].split('deg')[0].strip()
                    print '    {0} = {1}'.format(key, value)
                    try:
                        setattr(self, key, float(value))
                    except ValueError:
                        setattr(self, key, value)
            
        #get number of sites
        nsites = int(dlines[2].strip().split(':')[1].strip())
        print '    {0} = {1}'.format('number of sites', nsites)
        
        #get station names
        self.station_list = np.array([dlines[ii].strip() 
                                      for ii in range(3, nsites+3)])
        
        #get offsets in meters
        self.station_locations = np.array([float(dlines[ii].strip()) 
                                        for ii in range(4+nsites, 4+2*nsites)])
        
        #get number of frequencies
        nfreq = int(dlines[4+2*nsites].strip().split(':')[1].strip())
        print '    {0} = {1}'.format('number of frequencies', nfreq)
    
        #get frequencies
        self.freq = np.array([float(dlines[ii].strip()) 
                                for ii in range(5+2*nsites,5+2*nsites+nfreq)])
        
        #get periods
        self.period = 1./self.freq

        #-----------get data-------------------
        #set zero array size the first row will be the data and second the error
        asize = (2, self.freq.shape[0])
        
        #make a list of dictionaries for each station.
        self.data = [{'station':station,
                      'offset':offset,
                      'te_phase':np.zeros(asize),
                      'tm_phase':np.zeros(asize),
                      're_tip':np.zeros(asize),
                      'im_tip':np.zeros(asize),
                      'te_res':np.zeros(asize),
                      'tm_res':np.zeros(asize)}
                       for station, offset in zip(self.station_list, 
                                                  self.station_locations)]
                                                
        self.data_list = dlines[7+2*nsites+nfreq:]
        for line in self.data_list:
            try:
                station, freq, comp, odata, oerr = line.split()
                #station index -1 cause python starts at 0
                ss = int(station)-1
    
                #frequency index -1 cause python starts at 0       
                ff = int(freq)-1
                #data key
                key = self.occam_dict[comp]
                
                #put into array
                if int(comp) == 1 or int(comp) == 5:
                    self.data[ss][key[4:]][0, ff] = 10**float(odata) 
                    #error       
                    self.data[ss][key[4:]][1, ff] = float(oerr)*np.log(10)
                else:
                    self.data[ss][key][0, ff] = float(odata) 
                    #error       
                    self.data[ss][key][1, ff] = float(oerr)
            except ValueError:
                print 'Could not read line {0}'.format(line)
                
    def _get_frequencies(self):
        """
        from the list of edi's get a frequency list to invert for.
        
        Uses Attributes:
        ------------
            **freq_min** : float (Hz)
                           minimum frequency to invert for.
                           *default* is None and will use the data to find min
            
            **freq_max** : float (Hz)
                           maximum frequency to invert for
                           *default* is None and will use the data to find max
                           
            **freq_num** : int
                           number of frequencies to invert for
                           *default* is None and will use the data to find num
        """
        if self.interpolate_freq:
            if self.freq is not None:
                return

        if self.freq is not None:
            return
            
        #get all frequencies from all edi files
        lo_all_freqs = []
        for edi in self.edi_list:
            lo_all_freqs.extend(list(edi.Z.freq))
        
        #sort all frequencies so that they are in descending order,
        #use set to remove repeats and make an array
        all_freqs = np.array(sorted(list(set(lo_all_freqs)), reverse=True))

        #--> get min and max values if none are given
        if ((self.freq_min is None) or (self.freq_min < all_freqs.min()) or\
           (self.freq_min > all_freqs.max())):
            self.freq_min = all_freqs.min()
            
        if ((self.freq_max is None) or (self.freq_max > all_freqs.max()) or\
           (self.freq_max < all_freqs.min())):
            self.freq_max = all_freqs.max()
            
        #--> get all frequencies within the given range
        self.freq = all_freqs[np.where((all_freqs >= self.freq_min) & 
                                       (all_freqs <= self.freq_max))]

        if len(self.freq) == 0:
            raise OccamInputError('No frequencies in user-defined interval '
                           '[{0}, {1}]'.format(self.freq_min, self.freq_max))

        #check, if frequency list is longer than given max value
        if self.freq_num is not None:
            if int(self.freq_num) < self.freq.shape[0]:
                print ('Number of frequencies exceeds freq_num ' 
                        '{0} > {1} '.format(self.freq.shape[0], self.freq_num)+
                        'Trimming frequencies to {0}'.format(self.freq_num))
                        
                excess = self.freq.shape[0]/float(self.freq_num)
                if excess < 2:
                    offset = 0
                else:
                    stepsize = (self.freq.shape[0]-1)/self.freq_num
                    offset = stepsize/2.
                indices = np.array(np.around(np.linspace(offset,
                                   self.freq.shape[0]-1-offset, 
                                   self.freq_num),0), dtype='int')
                if indices[0] > (self.freq.shape[0]-1-indices[-1]):
                    indices -= 1
                self.freq = self.freq[indices]

    def _fill_data(self):
        """
        Read all Edi files. 
        Create a profile
        rotate impedance and tipper
        Extract frequencies. 

        Collect all information sorted according to occam specifications.

        Data of Z given in muV/m/nT = km/s
        Error is assumed to be 1 stddev.
        """ 
        
        #create a profile line, this sorts the stations by offset and rotates
        #data.
        self.generate_profile()
        self.plot_profile()

        #--> get frequencies to invert for
        self._get_frequencies()
        
        #set zero array size the first row will be the data and second the error
        asize = (2, self.freq.shape[0])
        
        #make a list of dictionaries for each station.
        self.data=[{'station':station,
                    'offset':offset,
                    'te_phase':np.zeros(asize),
                    'tm_phase':np.zeros(asize),
                    're_tip':np.zeros(asize),
                    'im_tip':np.zeros(asize),
                    'te_res':np.zeros(asize),
                    'tm_res':np.zeros(asize)}
                     for station, offset in zip(self.station_list, 
                                                self.station_locations)]

        #loop over mt object in edi_list and use a counter starting at 1 
        #because that is what occam starts at.
        for s_index, edi in enumerate(self.edi_list):
<<<<<<< HEAD
            if self.interpolate_freq:
                mto = mt.MT(z_object=edi.Z)
                new_Z,new_Tipper = mto.interpolate(self.freq,bounds_error=False)
                if new_Z is not None:
                    edi.Z = mtz.Z(z_array=new_Z.z,zerr_array=new_Z.zerr,freq=self.freq)
                if new_Tipper is not None:
                    edi.Tipper = mtz.Tipper(tipper_array=new_Tipper.tipper,tippererr_array=new_Tipper.tippererr,freq=self.freq)            
            
            rho = edi.Z.resistivity
            phi = edi.Z.phase
            rho_err = edi.Z.resistivity_err
            station_freqs = edi.Z.freq
            tipper = edi.Tipper.tipper
            tipper_err = edi.Tipper.tippererr
=======
            
            if self.freq_tol is None:
                station_freq = edi.Z.freq
                interp_freq = self.freq[np.where((self.freq >= station_freq.min()) &
                                               (self.freq <= station_freq.max()))]
                # interpolate data onto given frequency list
                z_interp, t_interp = edi.interpolate(interp_freq)
                z_interp._compute_res_phase()
                
                rho = z_interp.resistivity
                phi = z_interp.phase
                rho_err = z_interp.resistivity_err
                if t_interp is not None:
                    tipper = t_interp.tipper
                    tipper_err = t_interp.tipper_err
                else:
                    tipper = None
                    tipper_err = None
            else:
                station_freq = edi.Z.freq
                rho = edi.Z.resistivity
                phi = edi.Z.phase
                tipper = edi.Tipper.tipper
                tipper_err = edi.Tipper.tipper_err
>>>>>>> 2bd58acd
            
            self.data[s_index]['station'] = edi.station
            self.data[s_index]['offset'] = edi.offset

            for freq_num, frequency in enumerate(self.freq):
                if self.freq_tol is not None:
                    try:
                        f_index = np.where((station_freq >= frequency*(1-self.freq_tol)) &
                                           (station_freq <= frequency*(1+self.freq_tol)))[0][0] 
                                           
                    except IndexError:
                        f_index = None
                else:
                    #skip, if the listed frequency is not available for the station
                    if (frequency in interp_freq):
                        #find the respective frequency index for the station     
                        f_index = np.abs(interp_freq-frequency).argmin()
                    else:
                        f_index = None

                if f_index == None:
                    continue
                
                #--> get te resistivity
                self.data[s_index]['te_res'][0, freq_num] = rho[f_index, 0, 1]
                #compute error                
                if rho[f_index, 0, 1] != 0.0:
                    #--> get error from data
                    if self.res_te_err is None:
                        self.data[s_index]['te_res'][1, freq_num] = \
                            np.abs(rho_err[f_index, 0, 1]/rho[f_index, 0, 1])
                    #--> set generic error floor
                    else:
                        self.data[s_index]['te_res'][1, freq_num] = \
                                                        self.res_te_err/100.
                            
                #--> get tm resistivity
                self.data[s_index]['tm_res'][0, freq_num] =  rho[f_index, 1, 0]
                #compute error
                if rho[f_index, 1, 0] != 0.0:
                    #--> get error from data
                    if self.res_tm_err is None:
                        self.data[s_index]['tm_res'][1, freq_num] = \
                        np.abs(rho_err[f_index, 1, 0]/rho[f_index, 1, 0])
                    #--> set generic error floor
                    else:
                        self.data[s_index]['tm_res'][1, freq_num] = \
                            self.res_tm_err/100.
                            
                #--> get te phase
                phase_te = phi[f_index, 0, 1]
                #be sure the phase is in the first quadrant
                if phase_te > 180:
                    phase_te -= 180
                self.data[s_index]['te_phase'][0, freq_num] =  phase_te
                #compute error
                #if phi[f_index, 0, 1] != 0.0:
                #--> get error from data
                if self.phase_te_err is None:
                    self.data[s_index]['te_phase'][1, freq_num] = \
                    np.degrees(np.arcsin(.5*
                               self.data[s_index]['te_res'][0, freq_num]))
                #--> set generic error floor
                else:
                    self.data[s_index]['te_phase'][1, freq_num] = \
                        (self.phase_te_err/100.)*57./2.
                            
                #--> get tm phase and be sure its in the first quadrant
                phase_tm = phi[f_index, 1, 0]%180
                
                self.data[s_index]['tm_phase'][0, freq_num] =  phase_tm
                #compute error
                #if phi[f_index, 1, 0] != 0.0:
                #--> get error from data
                if self.phase_tm_err is None:
                    self.data[s_index]['tm_phase'][1, freq_num] = \
                    np.degrees(np.arcsin(.5*
                               self.data[s_index]['tm_res'][0, freq_num]))
                #--> set generic error floor
                else:
                    self.data[s_index]['tm_phase'][1, freq_num] = \
                        (self.phase_tm_err/100.)*57./2.
               

                                
                #--> get Tipper
                if tipper is not None:
                    self.data[s_index]['re_tip'][0, freq_num] = \
                                                    tipper[f_index, 0, 1].real
                    self.data[s_index]['im_tip'][0, freq_num] = \
                                                    tipper[f_index, 0, 1].imag
                                                    
                    #get error
                    if self.tipper_err is not None:
                        self.data[s_index]['re_tip'][1, freq_num] = \
                                                        self.tipper_err/100.
                        self.data[s_index]['im_tip'][1, freq_num] = \
                                                        self.tipper_err/100.
                    else:
                        self.data[s_index]['re_tip'][1, freq_num] = \
                           tipper[f_index, 0, 1].real/tipper_err[f_index, 0, 1]
                        self.data[s_index]['im_tip'][1, freq_num] = \
                           tipper[f_index, 0, 1].imag/tipper_err[f_index, 0, 1]
                           
    def _get_data_list(self):
        """
        Get all the data needed to write a data file.
        
        """

        self.data_list = []
        for ss, sdict in enumerate(self.data, 1):
            for ff in range(self.freq.shape[0]):
                for mmode in self.mode_dict[self.model_mode]:
                    #log(te_res)
                    if mmode == 1:
                        if sdict['te_res'][0, ff] != 0.0:
                            dvalue = np.log10(sdict['te_res'][0, ff])
                            derror = sdict['te_res'][1, ff]/np.log(10)
                            dstr = '{0:.4f}'.format(dvalue)
                            derrstr = '{0:.4f}'.format(derror)
                            line = self._data_string.format(ss, ff+1, mmode, 
                                                            dstr, derrstr)
                            self.data_list.append(line)
                    
                    #te_res
                    if mmode == 9:
                        if sdict['te_res'][0, ff] != 0.0:
                            dvalue = sdict['te_res'][0, ff]
                            derror = sdict['te_res'][1, ff]
                            dstr = '{0:.4f}'.format(dvalue)
                            derrstr = '{0:.4f}'.format(derror)
                            line = self._data_string.format(ss, ff+1, mmode, 
                                                            dstr, derrstr)
                            self.data_list.append(line)
                    
                    #te_phase
                    if mmode == 2:
                        if sdict['te_phase'][0, ff] != 0.0:
                            dvalue = sdict['te_phase'][0, ff]
                            derror = sdict['te_phase'][1, ff]
                            dstr = '{0:.4f}'.format(dvalue)
                            derrstr = '{0:.4f}'.format(derror)
                            line = self._data_string.format(ss, ff+1, mmode, 
                                                            dstr, derrstr)
                            self.data_list.append(line)
                   
                   #log(tm_res)
                    if mmode == 5:
                        if sdict['tm_res'][0, ff] != 0.0:
                            dvalue = np.log10(sdict['tm_res'][0, ff])
                            derror = sdict['tm_res'][1, ff]/np.log(10)
                            dstr = '{0:.4f}'.format(dvalue)
                            derrstr = '{0:.4f}'.format(derror)
                            line = self._data_string.format(ss, ff+1, mmode, 
                                                            dstr, derrstr)
                            self.data_list.append(line)
                    
                    #tm_res
                    if mmode == 10:
                        if sdict['tm_res'][0, ff] != 0.0:
                            dvalue = sdict['tm_res'][0, ff]
                            derror = sdict['tm_res'][1, ff]
                            dstr = '{0:.4f}'.format(dvalue)
                            derrstr = '{0:.4f}'.format(derror)
                            line = self._data_string.format(ss, ff+1, mmode, 
                                                            dstr, derrstr)
                            self.data_list.append(line)
                    
                    #tm_phase
                    if mmode == 6:
                        if sdict['tm_phase'][0, ff] != 0.0:
                            dvalue = sdict['tm_phase'][0, ff]
                            derror = sdict['tm_phase'][1, ff]
                            dstr = '{0:.4f}'.format(dvalue)
                            derrstr = '{0:.4f}'.format(derror)
                            line = self._data_string.format(ss, ff+1, mmode, 
                                                            dstr, derrstr)
                            self.data_list.append(line)
                    
                    #Re_tip
                    if mmode == 3:
                        if sdict['re_tip'][0, ff] != 0.0:
                            dvalue = sdict['re_tip'][0, ff]
                            derror = sdict['re_tip'][1, ff]
                            dstr = '{0:.4f}'.format(dvalue)
                            derrstr = '{0:.4f}'.format(derror)
                            line = self._data_string.format(ss, ff+1, mmode, 
                                                            dstr, derrstr)
                            self.data_list.append(line)
                    
                    #Im_tip
                    if mmode == 4:
                        if sdict['im_tip'][0, ff] != 0.0:
                            dvalue = sdict['im_tip'][0, ff]
                            derror = sdict['im_tip'][1, ff]
                            dstr = '{0:.4f}'.format(dvalue)
                            derrstr = '{0:.4f}'.format(derror)
                            line = self._data_string.format(ss, ff+1, mmode, 
                                                            dstr, derrstr)
                            self.data_list.append(line)
                    
                

    def write_data_file(self, data_fn=None):
        """
        Write a data file.
        
        Arguments:
        -----------
            **data_fn** : string
                          full path to data file. 
                          *default* is save_path/fn_basename
                          
        If there data is None, then _fill_data is called to create a profile, 
        rotate data and get all the necessary data.  This way you can use 
        write_data_file directly without going through the steps of projecting
        the stations, etc.
        
        :Example: ::
            >>> edipath = r"/home/mt/edi_files"
            >>> slst = ['mt{0:03}'.format(ss) for ss in range(1, 20)]
            >>> ocd = occam2d.Data(edi_path=edipath, station_list=slst)
            >>> ocd.save_path = r"/home/occam/line1/inv1"
            >>> ocd.write_data_file()
        
        """        
        
        if self.data is None:
            self._fill_data()
        
        #get the appropriate data to write to file
        self._get_data_list()
      
        if data_fn is not None:
            self.data_fn = data_fn
        else:
            if self.save_path is None:
                self.save_path = os.getcwd()
            if not os.path.exists(self.save_path):
                os.mkdir(self.save_path)
                
            self.data_fn = os.path.join(self.save_path, self.fn_basename)
            
        data_lines = []
        
        #--> header line
        data_lines.append('{0:<18}{1}\n'.format('FORMAT:', self.occam_format))
        
        #--> title line
        if self.profile_angle is None:
            self.profile_angle = 0
        if self.geoelectric_strike is None:
            self.geoelectric_strike = 0.0
        t_str = '{0}, Profile={1:.1f} deg, Strike={2:.1f} deg'.format(
                 self.title, self.profile_angle, self.geoelectric_strike)
        data_lines.append('{0:<18}{1}\n'.format('TITLE:', t_str))
       
       #--> sites
        data_lines.append('{0:<18}{1}\n'.format('SITES:', len(self.data)))
        for sdict in self.data:
            data_lines.append('   {0}\n'.format(sdict['station']))
        
        #--> offsets
        data_lines.append('{0:<18}\n'.format('OFFSETS (M):'))
        for sdict in self.data:
            data_lines.append('   {0:.1f}\n'.format(sdict['offset']))
        #--> frequencies
        data_lines.append('{0:<18}{1}\n'.format('FREQUENCIES:', 
                                                self.freq.shape[0]))
        for ff in self.freq:
            data_lines.append('   {0:<10.6e}\n'.format(ff))
            
        #--> data
        data_lines.append('{0:<18}{1}\n'.format('DATA BLOCKS:', 
                                                len(self.data_list)))
        data_lines.append(self._data_header)
        data_lines += self.data_list
        
        dfid = file(self.data_fn, 'w')
        dfid.writelines(data_lines)
        dfid.close()
        
        print 'Wrote Occam2D data file to {0}'.format(self.data_fn)
        
    def get_profile_origin(self):
        """
        get the origin of the profile in real world coordinates
        
        Author: Alison Kirkby (2013)
        
        NEED TO ADAPT THIS TO THE CURRENT SETUP.
        """

        x,y = self.easts,self.norths
        x1,y1 = x[0],y[0]
        [m,c1] = self.profile
        x0 = (y1+(1.0/m)*x1-c1)/(m+(1.0/m))
        y0 = m*x0+c1 
        self.profile_origin = [x0,y0]
        
    def plot_response(self, **kwargs):
        """
        plot data and model responses as apparent resistivity, phase and
        tipper.  See PlotResponse for key words.
        
        Returns:
        ---------
            **pr_obj** : PlotResponse object 
            
        :Example: ::
            >>> pr_obj = ocd.plot_response()
        
        """
        
        pr_obj = PlotResponse(self.data_fn, **kwargs) 
        
        return pr_obj
    
    def plot_mask_points(self, data_fn=None, marker='h', res_err_inc=.25,
                         phase_err_inc=.05):
        """
        An interactive plotting tool to mask points an add errorbars
        
        Arguments:
        ----------
            **res_err_inc** : float
                            amount to increase the error bars. Input as a 
                            decimal percentage.  0.3 for 30 percent
                            *Default* is 0.2 (20 percent)
                            
            **phase_err_inc** : float
                              amount to increase the error bars. Input as a 
                              decimal percentage.  0.3 for 30 percent
                              *Default* is 0.05 (5 percent)
                            
            **marker** : string
                         marker that the masked points will be
                         *Default* is 'h' for hexagon
                           
        
        :Example: ::

            >>> import mtpy.modeling.occam2d as occam2d
            >>> ocd = occam2d.Data()
            >>> ocd.data_fn = r"/home/Occam2D/Line1/Inv1/Data.dat"
            >>> ocd.plot_mask_points()                   
            
        """
        
        if data_fn is not None:
            self.data_fn = data_fn

        pr_obj = self.plot_response(**kwargs)
        
        #make points an attribute of self which is a data type OccamPointPicker       
        self.masked_data = OccamPointPicker(pr_obj.ax_list,
                                            pr_obj.line_list,
                                            pr_obj.err_list,
                                            phase_err_inc=phase_err_inc,
                                            res_err_inc=res_err_inc)
        plt.show()
                                  
    def mask_points(self, maskpoints_obj):
        """
        mask points and rewrite the data file
        
        NEED TO REDO THIS TO FIT THE CURRENT SETUP
        """
           
        mp_obj = maskpoints_obj                              
        m_data = list(self.data)
        #rewrite the data file
        #make a reverse dictionary for locating the masked points in the data 
        #file
        rploc = dict([('{0}'.format(mp_obj.fndict[key]),int(key)-1) 
                    for key in mp_obj.fndict.keys()])
                    
        #make a period dictionary to locate points changed
        frpdict = dict([('{0:.5g}'.format(fr),ff) 
                            for ff,fr in enumerate(1./self.freq)])
        
        #loop over the data list
        for dd, dat in enumerate(mp_obj.data):
            derror = self.points.error[dd]
            #loop over the 4 main entrie
            for ss, skey in enumerate(['resxy', 'resyx', 'phasexy','phaseyx']):
                #rewrite any coinciding points
                for frpkey in frpdict.keys():
                    try:
                        ff = frpdict[frpkey]
                        floc = self.points.fdict[dd][ss][frpkey]
                        
                        #CHANGE APPARENT RESISTIVITY
                        if ss == 0 or ss == 1:
                            #change the apparent resistivity value
                            if m_data[rploc[str(dd)]][skey][0][ff] != \
                                                      np.log10(dat[ss][floc]):
                                if dat[ss][floc] == 0:
                                    m_data[rploc[str(dd)]][skey][0][ff] = 0.0
                                else:
                                    m_data[rploc[str(dd)]][skey][0][ff] = \
                                            np.log10(dat[ss][floc])
                                
                            #change the apparent resistivity error value
                            if dat[ss][floc] == 0.0:
                                rerr = 0.0
                            else:
                                rerr = derror[ss][floc]/dat[ss][floc]/np.log(10)
                            if m_data[rploc[str(dd)]][skey][1][ff] != rerr:
                                m_data[rploc[str(dd)]][skey][1][ff] = rerr
                        
                        #DHANGE PHASE
                        elif ss == 2 or ss == 3:
                            #change the phase value
                            if m_data[rploc[str(dd)]][skey][0][ff] != \
                                                                 dat[ss][floc]:
                                if dat[ss][floc] == 0:
                                    m_data[rploc[str(dd)]][skey][0][ff] = 0.0
                                else:
                                    m_data[rploc[str(dd)]][skey][0][ff] = \
                                                                  dat[ss][floc]
                                
                            #change the apparent resistivity error value
                            if dat[ss][floc] == 0.0:
                                rerr = 0.0
                            else:
                                rerr = derror[ss][floc]
                            if m_data[rploc[str(dd)]][skey][1][ff] != rerr:
                                m_data[rploc[str(dd)]][skey][1][ff] = rerr
                    except KeyError:
                        pass
        
        
class Response(object):
    """
    Reads .resp file output by Occam.  Similar structure to Data.data.
    
    If resp_fn is given in the initialization of Response, read_response_file
    is called.
    
    Arguments:
    ------------
        **resp_fn** : string
                      full path to .resp file
                      
    Attributes:
    -------------
        **resp** : is a list of dictioinaries containing the data for each
                   station.  keys include:
                   
                   * 'te_res' -- TE resisitivity in linear scale
                   * 'tm_res' -- TM resistivity in linear scale
                   * 'te_phase' -- TE phase in degrees
                   * 'tm_phase' --  TM phase in degrees in first quadrant
                   * 're_tip' -- real part of tipper along profile
                   * 'im_tip' -- imaginary part of tipper along profile
                   
               each key is a np.ndarray(2, num_freq)
               index 0 is for model response
               index 1 is for normalized misfit
               
    :Example: ::
        >>> resp_obj = occam2d.Response(r"/home/occam/line1/inv1/test_01.resp")
        
    
    
    """
    
    def __init__(self, resp_fn=None, **kwargs):
        self.resp_fn = resp_fn
        
        self.resp = None
        self.occam_dict = {'1':'log_te_res',
                           '2':'te_phase',
                           '3':'re_tip',
                           '4':'im_tip',
                           '5':'log_tm_res',
                           '6':'tm_phase',
                           '9':'te_res',
                           '10':'tm_res'}
                           
        if resp_fn is not None:
            self.read_response_file()
        
    def read_response_file(self, resp_fn=None):
        """
        read in response file and put into a list of dictionaries similar 
        to Data
        """
        
        if resp_fn is not None:
            self.resp_fn = resp_fn
            
        if self.resp_fn is None:
            raise OccamInputError('resp_fn is None, please input response file')
            
        if os.path.isfile(self.resp_fn) == False:
            raise OccamInputError('Could not find {0}'.format(self.resp_fn))
         
        r_arr = np.loadtxt(self.resp_fn, dtype=[('station', np.int), 
                                                 ('freq', np.int),
                                                 ('comp', np.int), 
                                                 ('z', np.int), 
                                                 ('data', np.float),
                                                 ('resp', np.float),
                                                 ('err', np.float)])
                                                 
        num_stat = r_arr['station'].max()
        num_freq = r_arr['freq'].max()
        
        #set zero array size the first row will be the data and second the error
        asize = (2, num_freq)
        
        #make a list of dictionaries for each station.
        self.resp = [{'te_phase':np.zeros(asize),
                      'tm_phase':np.zeros(asize),
                      're_tip':np.zeros(asize),
                      'im_tip':np.zeros(asize),
                      'te_res':np.zeros(asize),
                      'tm_res':np.zeros(asize)}
                       for ss in range(num_stat)]

        for line in r_arr:
            #station index -1 cause python starts at 0
            ss = line['station']-1

            #frequency index -1 cause python starts at 0       
            ff = line['freq']-1
            #data key
            key = self.occam_dict[str(line['comp'])]
            #put into array
            if line['comp'] == 1 or line['comp'] == 5:
                self.resp[ss][key[4:]][0, ff] = 10**line['resp'] 
                #error       
                self.resp[ss][key[4:]][1, ff] = line['err']*np.log(10)
            else:
                self.resp[ss][key][0, ff] = line['resp'] 
                #error       
                self.resp[ss][key][1, ff] = line['err']

class Model(Startup):
    """
    Read .iter file output by Occam2d.  Builds the resistivity model from 
    mesh and regularization files found from the .iter file.  The resistivity
    model is an array(x_nodes, z_nodes) set on a regular grid, and the values 
    of the model response are filled in according to the regularization grid.
    This allows for faster plotting.  
    
    Inherets Startup because they are basically the same object.
    
    Argument:
    ----------
        **iter_fn** : string
                      full path to .iter file to read. *default* is None.
                      
        **model_fn** : string
                       full path to regularization file. *default* is None
                       and found directly from the .iter file.  Only input
                       if the regularization is different from the file that
                       is in the .iter file.
                      
        **mesh_fn** : string
                      full path to mesh file. *default* is None
                      Found directly from the model_fn file.  Only input
                      if the mesh is different from the file that
                      is in the model file.
                      
    ===================== =====================================================
    Key Words/Attributes  Description    
    ===================== =====================================================
    data_fn               full path to data file
    iter_fn               full path to .iter file
    mesh_fn               full path to mesh file
    mesh_x                np.ndarray(x_nodes, z_nodes) mesh grid for plotting
    mesh_z                np.ndarray(x_nodes, z_nodes) mesh grid for plotting
    model_values          model values from startup file
    plot_x                nodes of mesh in horizontal direction
    plot_z                nodes of mesh in vertical direction
    res_model             np.ndarray(x_nodes, z_nodes) resistivity model 
                          values in linear scale
    ===================== =====================================================
    
    
    ===================== =====================================================
    Methods               Description     
    ===================== =====================================================
    build_model           get the resistivity model from the .iter file
                          in a regular grid according to the mesh file
                          with resistivity values according to the model file
    read_iter_file        read .iter file and fill appropriate attributes
    write_iter_file       write an .iter file incase you want to set it as the
                          starting model or a priori model
    ===================== =====================================================
         
    :Example: ::
        >>> model = occam2D.Model(r"/home/occam/line1/inv1/test_01.iter")
        >>> model.build_model()
                 
    """
    
    def __init__(self, iter_fn=None, model_fn=None, mesh_fn=None, **kwargs):
        Startup.__init__(self, **kwargs)
        self.iter_fn = iter_fn
        self.model_fn = model_fn
        self.mesh_fn = mesh_fn
        self.data_fn = kwargs.pop('data_fn', None)
        self.model_values = kwargs.pop('model_values', None)
        self.res_model = None
        self.plot_x = None
        self.plot_z = None
        self.mesh_x = None
        self.mesh_z = None
  
     
    def read_iter_file(self, iter_fn=None):
        """
        Read an iteration file.
        
        Arguments:
        ----------
            **iter_fn** : string
                        full path to iteration file if iterpath=None.  If 
                        iterpath is input then iterfn is just the name
                        of the file without the full path.

        Returns:
        --------
        
        :Example: ::
            
            >>> import mtpy.modeling.occam2d as occam2d
            >>> itfn = r"/home/Occam2D/Line1/Inv1/Test_15.iter"
            >>> ocm = occam2d.Model(itfn)
            >>> ocm.read_iter_file()
            
        """
    
        if iter_fn is not None:
            self.iter_fn == iter_fn
       
        if self.iter_fn is None:
            raise OccamInputError('iter_fn is None, input iteration file')


        #check to see if the file exists
        if os.path.exists(self.iter_fn) == False:
            raise OccamInputError('Can not find {0}'.format(self.iter_fn))
            
        self.save_path = os.path.dirname(self.iter_fn)
    
        #open file, read lines, close file
        ifid = file(self.iter_fn, 'r')
        ilines = ifid.readlines()
        ifid.close()
        
        ii = 0
        #put header info into dictionary with similar keys
        while ilines[ii].lower().find('param') != 0:
            iline = ilines[ii].strip().split(':')
            key = iline[0].strip().lower()
            if key.find('!') != 0:
                key = key.replace(' ', '_').replace('file', 'fn').replace('/','_')
                value = iline[1].strip()
                try:
                    setattr(self, key, float(value))
                except ValueError:
                    setattr(self, key, value)  
            ii += 1
        
        #get number of parameters
        iline = ilines[ii].strip().split(':')
        key = iline[0].strip().lower().replace(' ', '_')
        value = int(iline[1].strip())
        setattr(self, key, value)
        
        self.model_values = np.zeros(self.param_count)
        kk= int(ii+1)
        
        jj = 0
        mv_index = 0
        while jj < len(ilines)-kk:
            iline = np.array(ilines[jj+kk].strip().split(), dtype='float')
            self.model_values[mv_index:mv_index+iline.shape[0]] = iline
            jj += 1
            mv_index += iline.shape[0]
        
        #make sure data file is full path
        if os.path.isfile(self.data_fn) == False:
            self.data_fn = os.path.join(self.save_path, self.data_fn)
        
        #make sure model file is full path
        if os.path.isfile(self.model_fn) == False:
            self.model_fn = os.path.join(self.save_path, self.model_fn)
            
    def write_iter_file(self, iter_fn=None):
        """
        write an iteration file if you need to for some reason, same as 
        startup file
        """
        if iter_fn is not None:
            self.iter_fn = iter_fn
        
        self.write_startup_file(iter_fn)
        
    def build_model(self):
        """
        build the model from the mesh, regularization grid and model file
        
        """
        
        #first read in the iteration file        
        self.read_iter_file()
        
        #read in the regulariztion file
        r1 = Regularization()
        r1.read_regularization_file(self.model_fn)
        r1.model_rows = np.array(r1.model_rows)
        self.model_rows = r1.model_rows
        self.model_columns = r1.model_columns

        #read in mesh file
        r1.read_mesh_file(r1.mesh_fn)

        #get the binding offset which is the right side of the furthest left
        #block, this helps locate the model in relative space
        bndgoff = r1.binding_offset
        
        #make sure that the number of rows and number of columns are the same
        assert len(r1.model_rows) == len(r1.model_columns)
        
        #initiate the resistivity model to the shape of the FE mesh
        self.res_model = np.zeros((r1.z_nodes.shape[0], r1.x_nodes.shape[0]))
        
        #read in the model and set the regularization block values to map onto
        #the FE mesh so that the model can be plotted as an image or regular 
        #mesh.
        mm = 0
        for ii in range(len(r1.model_rows)):
            #get the number of layers to combine
            #this index will be the first index in the vertical direction
            ny1 = r1.model_rows[:ii, 0].sum()
            #the second index  in the vertical direction
            ny2 = ny1+r1.model_rows[ii][0]
            #make the list of amalgamated columns an array for ease
            lc = np.array(r1.model_columns[ii])
            #loop over the number of amalgamated blocks
            for jj in range(len(r1.model_columns[ii])):
                #get first in index in the horizontal direction
                nx1 = lc[:jj].sum()
                #get second index in horizontal direction
                nx2 = nx1+lc[jj]
                #put the apporpriate resistivity value into all the amalgamated 
                #model blocks of the regularization grid into the forward model
                #grid
                self.res_model[ny1:ny2, nx1:nx2] = self.model_values[mm]
                mm += 1
        
        #make some arrays for plotting the model
        self.plot_x = np.array([r1.x_nodes[:ii+1].sum() 
                                for ii in range(len(r1.x_nodes))])
        self.plot_z = np.array([r1.z_nodes[:ii+1].sum() 
                                for ii in range(len(r1.z_nodes))])
        
        #center the grid onto the station coordinates
        x0 = bndgoff-self.plot_x[r1.model_columns[0][0]]
        self.plot_x += x0
        
        #flip the arrays around for plotting purposes
        #plotx = plotx[::-1] and make the first layer start at zero
        self.plot_z = self.plot_z[::-1]-self.plot_z[0]
        
        #make a mesh grid to plot in the model coordinates
        self.mesh_x, self.mesh_z = np.meshgrid(self.plot_x, self.plot_z)
        
        #flip the resmodel upside down so that the top is the stations
        self.res_model = np.flipud(self.res_model)
        
#==============================================================================
# plot the MT and model responses            
#==============================================================================
class PlotResponse():
    """
    Helper class to deal with plotting the MT response and occam2d model.
    
    Arguments:
    -------------
        **data_fn** : string
                      full path to data file
                      
        **resp_fn** : string or list
                      full path(s) to response file(s)   
                    
                     
    ==================== ======================================================
    Attributes/key words            description
    ==================== ======================================================
    ax_list              list of matplotlib.axes instances for use with
                         OccamPointPicker    
    color_mode           [ 'color' | 'bw' ] plot figures in color or 
                         black and white ('bw')
    cted                 color of Data TE marker and line
    ctem                 color of Model TE marker and line
    ctewl                color of Winglink Model TE marker and line
    ctmd                 color of Data TM marker and line
    ctmm                 color of Model TM marker and line
    ctmwl                color of Winglink Model TM marker and line
    e_capsize            size of error bar caps in points
    e_capthick           line thickness of error bar caps in points
    err_list             list of line properties of error bars for use with
                         OccamPointPicker
    fig_dpi              figure resolution in dots-per-inch 
    fig_list             list of dictionaries with key words
                         station --> station name
                         fig --> matplotlib.figure instance
                         axrte --> matplotlib.axes instance for TE app.res
                         axrtm --> matplotlib.axes instance for TM app.res
                         axpte --> matplotlib.axes instance for TE phase
                         axptm --> matplotlib.axes instance for TM phase
             
    fig_num              starting number of figure
    fig_size             size of figure in inches (width, height)
    font_size            size of axes ticklabel font in points
    line_list            list of matplotlib.Line instances for use with 
                         OccamPointPicker
    lw                   line width of lines in points
    ms                   marker size in points
    mted                 marker for Data TE mode
    mtem                 marker for Model TE mode
    mtewl                marker for Winglink Model TE
    mtmd                 marker for Data TM mode
    mtmm                 marker for Model TM mode
    mtmwl                marker for Winglink TM mode
    period               np.ndarray of periods to plot 
    phase_limits         limits on phase plots in degrees (min, max)
    plot_num             [ 1 | 2 ] 
                         1 to plot both modes in a single plot
                         2 to plot modes in separate plots (default)
    plot_tipper          [ 'y' | 'n' ] plot tipper data if desired
    plot_type            [ '1' | station_list]
                         '1' --> to plot all stations in different figures
                         station_list --> to plot a few stations, give names
                         of stations ex. ['mt01', 'mt07']
    plot_yn              [ 'y' | 'n']
                         'y' --> to plot on instantiation
                         'n' --> to not plot on instantiation
    res_limits           limits on resistivity plot in log scale (min, max)
    rp_list               list of dictionaries from read2Ddata
    station_list          station_list list of stations in rp_list
    subplot_bottom       subplot spacing from bottom (relative coordinates) 
    subplot_hspace       vertical spacing between subplots
    subplot_left         subplot spacing from left  
    subplot_right        subplot spacing from right
    subplot_top          subplot spacing from top
    subplot_wspace       horizontal spacing between subplots
    wl_fn                Winglink file name (full path)
    ==================== ======================================================
    
    =================== =======================================================
    Methods             Description
    =================== =======================================================
    plot                plots the apparent resistiviy and phase of data and
                        model if given.  called on instantiation if plot_yn
                        is 'y'.
    redraw_plot         call redraw_plot to redraw the figures, 
                        if one of the attributes has been changed
    save_figures        save all the matplotlib.figure instances in fig_list
    =================== =======================================================


    :Example: ::
        >>> data_fn = r"/home/occam/line1/inv1/OccamDataFile.dat"
        >>> resp_list = [r"/home/occam/line1/inv1/test_{0:02}".format(ii) 
                         for ii in range(2, 8, 2)]
        >>> pr_obj = occam2d.PlotResponse(data_fn, resp_list, plot_tipper='y')
        
    """
    
    def __init__(self, data_fn, resp_fn=None, **kwargs):
        
        self.data_fn = data_fn
        self.resp_fn = resp_fn
        if self.resp_fn is not None:
            if type(self.resp_fn) != list:
                self.resp_fn = [self.resp_fn]

        self.wl_fn = kwargs.pop('wl_fn', None)

        self.color_mode = kwargs.pop('color_mode', 'color')
        
        self.ms = kwargs.pop('ms', 1.5)
        self.lw = kwargs.pop('lw', .5)
        self.e_capthick = kwargs.pop('e_capthick', .5)
        self.e_capsize = kwargs.pop('e_capsize', 2)
        
        self.ax_list = []
        self.line_list = []
        self.err_list = []

        #color mode
        if self.color_mode == 'color':
            #color for data
            self.cted = kwargs.pop('cted', (0, 0, 1))
            self.ctmd = kwargs.pop('ctmd', (1, 0, 0))
            self.mted = kwargs.pop('mted', 's')
            self.mtmd = kwargs.pop('mtmd', 'o')
            
            #color for occam2d model
            self.ctem = kwargs.pop('ctem', (0, .6, .3))
            self.ctmm = kwargs.pop('ctmm', (.9, 0, .8))
            self.mtem = kwargs.pop('mtem', '+')
            self.mtmm = kwargs.pop('mtmm', '+')
            
            #color for Winglink model
            self.ctewl = kwargs.pop('ctewl', (0, .6, .8))
            self.ctmwl = kwargs.pop('ctmwl', (.8, .7, 0))
            self.mtewl = kwargs.pop('mtewl', 'x')
            self.mtmwl = kwargs.pop('mtmwl', 'x')
            
            #color of tipper
            self.ctipr = kwargs.pop('ctipr', self.cted)
            self.ctipi = kwargs.pop('ctipi', self.ctmd)
         
        #black and white mode
        elif self.color_mode == 'bw':
            #color for data
            self.cted = kwargs.pop('cted', (0, 0, 0))
            self.ctmd = kwargs.pop('ctmd', (0, 0, 0))
            self.mted = kwargs.pop('mted', '*')
            self.mtmd = kwargs.pop('mtmd', 'v')
            
            #color for occam2d model
            self.ctem = kwargs.pop('ctem', (0.6, 0.6, 0.6))
            self.ctmm = kwargs.pop('ctmm', (0.6, 0.6, 0.6))
            self.mtem = kwargs.pop('mtem', '+')
            self.mtmm = kwargs.pop('mtmm', 'x')
            
            #color for Winglink model
            self.ctewl = kwargs.pop('ctewl', (0.3, 0.3, 0.3))
            self.ctmwl = kwargs.pop('ctmwl', (0.3, 0.3, 0.3))
            self.mtewl = kwargs.pop('mtewl', '|')
            self.mtmwl = kwargs.pop('mtmwl', '_')
            
            self.ctipr = kwargs.pop('ctipr', self.cted)
            self.ctipi = kwargs.pop('ctipi', self.ctmd)
            
        self.phase_limits = kwargs.pop('phase_limits', (-5, 95))
        self.res_limits = kwargs.pop('res_limits', None)
        self.tip_limits = kwargs.pop('tip_limits', (-.5, .5))

        self.fig_num = kwargs.pop('fig_num', 1)
        self.fig_size = kwargs.pop('fig_size', [6, 6])
        self.fig_dpi = kwargs.pop('dpi', 300)
        
        self.subplot_wspace = .1
        self.subplot_hspace = .15
        self.subplot_right = .98
        self.subplot_left = .085
        self.subplot_top = .93
        self.subplot_bottom = .1

        self.font_size = kwargs.pop('font_size', 6)
        
        self.plot_type = kwargs.pop('plot_type', '1')
        self.plot_num = kwargs.pop('plot_num', 2)
        self.plot_tipper = kwargs.pop('plot_tipper', 'n')
        self.plot_model_error = kwargs.pop('plot_model_err', 'y')
        self.plot_yn = kwargs.pop('plot_yn', 'y')

        if self.plot_num == 1:        
            self.ylabel_coord = kwargs.pop('ylabel_coords', (-.055, .5))
        elif self.plot_num == 2:
            self.ylabel_coord = kwargs.pop('ylabel_coords', (-.12, .5))
        
        
        self.fig_list = []
        
        if self.plot_yn == 'y':
            self.plot()
        
    def plot(self):
        """
        plot the data and model response, if given, in individual plots.
         
        """
        
        data_obj = Data()
        data_obj.read_data_file(self.data_fn)
        
        rp_list = data_obj.data
        nr = len(rp_list)
        
        #create station list
        self.station_list = [rp['station'] for rp in rp_list]
        
        #boolean for adding winglink output to the plots 0 for no, 1 for yes
        addwl = 0
        #read in winglink data file
        if self.wl_fn != None:
            addwl = 1
            self.subplot_hspace+.1
            wld, wlrp_list, wlplist, wlslist, wltlist = MTwl.readOutputFile(
                                                                   self.wl_fn)
            sdict = dict([(ostation, wlistation) for wlistation in wlslist 
                          for ostation in self.station_list 
                          if wlistation.find(ostation)>=0])
        
        #set a local parameter period for less typing
        period = data_obj.period
                                          
        #---------------plot each respones in a different figure---------------
        if self.plot_type == '1':
            pstation_list = range(len(self.station_list))

        else:
            if type(self.plot_type) is not list:
                self.plot_type = [self.plot_type]
            
            pstation_list = []
            for ii, station in enumerate(self.station_list):
                for pstation in self.plot_type:
                    if station.find(pstation) >= 0:
                        pstation_list.append(ii)  
            
        #set the grid of subplots
        if self.plot_tipper == 'y':
            gs = gridspec.GridSpec(3, 2,
                                   wspace=self.subplot_wspace,
                                   left=self.subplot_left,
                                   top=self.subplot_top,
                                   bottom=self.subplot_bottom, 
                                   right=self.subplot_right, 
                                   hspace=self.subplot_hspace,
                                   height_ratios=[2, 1.5, 1])
        else:
            gs = gridspec.GridSpec(2, 2,
                                   wspace=self.subplot_wspace,
                                   left=self.subplot_left,
                                   top=self.subplot_top,
                                   bottom=self.subplot_bottom, 
                                   right=self.subplot_right, 
                                   hspace=self.subplot_hspace,
                                   height_ratios=[2, 1.5])
        
        #--> set default font size                           
        plt.rcParams['font.size'] = self.font_size
                                 
        #loop over each station to plot
        for ii, jj in enumerate(pstation_list):
            fig = plt.figure(self.station_list[jj], 
                             self.fig_size, dpi=self.fig_dpi)
            plt.clf()
            
            #--> set subplot instances
            #---plot both TE and TM in same subplot---
            if self.plot_num == 1:
                axrte = fig.add_subplot(gs[0,:])
                axrtm = axrte
                axpte = fig.add_subplot(gs[1,:],sharex=axrte)
                axptm = axpte
                if self.plot_tipper == 'y':
                    axtipre = fig.add_subplot(gs[2, :], sharex=axrte)
                    axtipim = axtipre
                
            #---plot TE and TM in separate subplots---
            elif self.plot_num == 2:
                axrte = fig.add_subplot(gs[0,0])
                axrtm = fig.add_subplot(gs[0,1])
                axpte = fig.add_subplot(gs[1,0], sharex=axrte)
                axptm = fig.add_subplot(gs[1,1], sharex=axrtm)
                if self.plot_tipper == 'y':
                    axtipre = fig.add_subplot(gs[2, 0], sharex=axrte)
                    axtipim = fig.add_subplot(gs[2, 1], sharex=axrtm)
                
            #plot the data, it should be the same for all response files
            #empty lists for legend marker and label
            rlistte = []
            llistte = []
            rlisttm = []
            llisttm = []
            #------------Plot Resistivity----------------------------------
            #cut out missing data points first
            #--> data
            rxy = np.where(rp_list[jj]['te_res'][0]!=0)[0]
            ryx = np.where(rp_list[jj]['tm_res'][0]!=0)[0]
            
            #--> TE mode Data 
            if len(rxy) > 0:
                rte_err = rp_list[jj]['te_res'][1, rxy]*\
                          rp_list[jj]['te_res'][0, rxy]
                rte = plot_errorbar(axrte, 
                                    period[rxy],
                                    rp_list[jj]['te_res'][0, rxy],
                                    ls=':',
                                    marker=self.mted,
                                    ms=self.ms,
                                    color=self.cted,
                                    y_error=rte_err,
                                    lw=self.lw,
                                    e_capsize=self.e_capsize,
                                    e_capthick=self.e_capthick)
                                    
                rlistte.append(rte[0])
                llistte.append('$Obs_{TE}$')
            else:
                rte = [None, [None, None, None], [None, None, None]]
            
             #--> TM mode data
            if len(ryx) > 0:
                rtm_err = rp_list[jj]['tm_res'][1, ryx]*\
                          rp_list[jj]['tm_res'][0, ryx] 
                rtm = plot_errorbar(axrtm, 
                                    period[ryx],
                                    rp_list[jj]['tm_res'][0, ryx],
                                    ls=':',
                                    marker=self.mtmd,
                                    ms=self.ms,
                                    color=self.ctmd,
                                    y_error=rtm_err,
                                    lw=self.lw,
                                    e_capsize=self.e_capsize,
                                    e_capthick=self.e_capthick)
                                    
                rlisttm.append(rtm[0])
                llisttm.append('$Obs_{TM}$')
            else:
                rtm = [None, [None, None, None], [None, None, None]]
            #--------------------plot phase--------------------------------
            #cut out missing data points first
            #--> data
            pxy = np.where(rp_list[jj]['te_phase'][0]!=0)[0]
            pyx = np.where(rp_list[jj]['tm_phase'][0]!=0)[0]
            
            #--> TE mode data
            if len(pxy) > 0:
                pte = plot_errorbar(axpte, 
                                    period[pxy],
                                     rp_list[jj]['te_phase'][0, pxy],
                                     ls=':',
                                     marker=self.mted,
                                     ms=self.ms,
                                     color=self.cted,
                                     y_error=rp_list[jj]['te_phase'][1, pxy],
                                     lw=self.lw,
                                     e_capsize=self.e_capsize,
                                     e_capthick=self.e_capthick)

            else:
                pte = [None, [None, None, None], [None, None, None]]
            
            #--> TM mode data
            if len(pyx)>0:
                ptm = plot_errorbar(axptm, 
                                    period[pyx],
                                     rp_list[jj]['tm_phase'][0, pyx],
                                     ls=':',
                                     marker=self.mtmd,
                                     ms=self.ms,
                                     color=self.ctmd,
                                     y_error=rp_list[jj]['tm_phase'][1, pyx],
                                     lw=self.lw,
                                     e_capsize=self.e_capsize,
                                     e_capthick=self.e_capthick)
                                     
            else:
                ptm = [None, [None, None, None], [None, None, None]]
            
            #append axis properties to lists that can be used by
            #OccamPointPicker            
            self.ax_list.append([axrte, axrtm, axpte, axptm])
            self.line_list.append([rte[0], rtm[0], pte[0], ptm[0]])
            self.err_list.append([[rte[1][0],rte[1][1],rte[2][0]],
                                  [rtm[1][0],rtm[1][1],rtm[2][0]],
                                  [pte[1][0],pte[1][1],pte[2][0]],
                                  [ptm[1][0],ptm[1][1],ptm[2][0]]])
            
            
            #---------------------plot tipper----------------------------------
            if self.plot_tipper == 'y':
                t_list = []
                t_label = []
                txy = np.where(rp_list[jj]['re_tip'][0]!=0)[0]
                tyx = np.where(rp_list[jj]['im_tip'][0]!=0)[0]
                #--> real tipper  data
                if len(txy)>0:
                    per_list_p =[]
                    tpr_list_p = []
                    per_list_n =[]
                    tpr_list_n = []
                    for per, tpr in zip(period[txy],
                                        rp_list[jj]['re_tip'][0, txy]):
                        if tpr >= 0:
                            per_list_p.append(per)
                            tpr_list_p.append(tpr)
                        else:
                            per_list_n.append(per)
                            tpr_list_n.append(tpr)
                    if len(per_list_p) > 0:
                        m_line, s_line, b_line = axtipre.stem(per_list_p, 
                                                              tpr_list_p,
                                                              markerfmt='^',
                                                              basefmt='k')
                        plt.setp(m_line, 'markerfacecolor', self.ctipr)
                        plt.setp(m_line, 'markeredgecolor', self.ctipr)
                        plt.setp(m_line, 'markersize', self.ms)
                        plt.setp(s_line, 'linewidth', self.lw)
                        plt.setp(s_line, 'color', self.ctipr)
                        plt.setp(b_line, 'linewidth', .01)
                        t_list.append(m_line)
                        t_label.append('Real')
                    if len(per_list_n) > 0:
                        m_line, s_line, b_line = axtipre.stem(per_list_n, 
                                                              tpr_list_n,
                                                              markerfmt='v',
                                                              basefmt='k')
                        plt.setp(m_line, 'markerfacecolor', self.ctipr)
                        plt.setp(m_line, 'markeredgecolor', self.ctipr)
                        plt.setp(m_line, 'markersize', self.ms)
                        plt.setp(s_line, 'linewidth', self.lw)
                        plt.setp(s_line, 'color', self.ctipr)
                        plt.setp(b_line, 'linewidth', .01)
                        if len(t_list) == 0:
                             t_list.append(m_line)
                             t_label.append('Real')
    
                else:
                    pass
                if len(tyx)>0:
                    per_list_p =[]
                    tpi_list_p = []
                    per_list_n =[]
                    tpi_list_n = []
                    for per, tpi in zip(period[tyx],
                                        rp_list[jj]['im_tip'][0, tyx]):
                        if tpi >= 0:
                            per_list_p.append(per)
                            tpi_list_p.append(tpi)
                        else:
                            per_list_n.append(per)
                            tpi_list_n.append(tpi)
                    if len(per_list_p) > 0:
                        m_line, s_line, b_line = axtipim.stem(per_list_p, 
                                                              tpi_list_p,
                                                              markerfmt='^',
                                                              basefmt='k')
                        plt.setp(m_line, 'markerfacecolor', self.ctipi)
                        plt.setp(m_line, 'markeredgecolor', self.ctipi)
                        plt.setp(m_line, 'markersize', self.ms)
                        plt.setp(s_line, 'linewidth', self.lw)
                        plt.setp(s_line, 'color', self.ctipi)
                        plt.setp(b_line, 'linewidth', .01)
                        t_list.append(m_line)
                        t_label.append('Imag')
                    if len(per_list_n) > 0:
                        m_line, s_line, b_line = axtipim.stem(per_list_n, 
                                                              tpi_list_n,
                                                              markerfmt='v',
                                                              basefmt='k')
                        plt.setp(m_line, 'markerfacecolor', self.ctipi)
                        plt.setp(m_line, 'markeredgecolor', self.ctipi)
                        plt.setp(m_line, 'markersize', self.ms)
                        plt.setp(s_line, 'linewidth', self.lw)
                        plt.setp(s_line, 'color', self.ctipi)
                        plt.setp(b_line, 'linewidth', .01)
                        if len(t_list) <= 1:
                            t_list.append(m_line)
                            t_label.append('Imag')
        
                else:
                    pass
           
            #------------------- plot model response --------------------------
            if self.resp_fn is not None:
                num_resp = len(self.resp_fn)
                for rr, rfn in enumerate(self.resp_fn):
                    resp_obj = Response()
                    resp_obj.read_response_file(rfn)
                    
                    rp = resp_obj.resp
                    # create colors for different responses
                    if self.color_mode == 'color':   
                        cxy = (0, 
                               .4+float(rr)/(3*num_resp),
                               0)
                        cyx = (.7+float(rr)/(4*num_resp), 
                               .13, 
                               .63-float(rr)/(4*num_resp))
                    elif self.color_mode == 'bw':
                        cxy = (1-1.25/(rr+2.), 1-1.25/(rr+2.), 1-1.25/(rr+2.))                    
                        cyx = (1-1.25/(rr+2.), 1-1.25/(rr+2.), 1-1.25/(rr+2.))
                    
                    #calculate rms's
                    rmslistte = np.hstack((rp[jj]['te_res'][1],
                                          rp[jj]['te_phase'][1]))
                    rmslisttm = np.hstack((rp[jj]['tm_res'][1],
                                          rp[jj]['tm_phase'][1]))
                    rmste = np.sqrt(np.sum([rms**2 for rms in rmslistte])/
                                    len(rmslistte))
                    rmstm = np.sqrt(np.sum([rms**2 for rms in rmslisttm])/
                                    len(rmslisttm))
    
                    #------------Plot Resistivity------------------------------
                    #cut out missing data points first
                    #--> response
                    mrxy = np.where(rp[jj]['te_res'][0]!=0)[0]
                    mryx = np.where(rp[jj]['tm_res'][0]!=0)[0]
    
                    #--> TE mode Model Response
                    if len(mrxy) > 0:
                        r3 = plot_errorbar(axrte,
                                            period[mrxy],
                                            rp[jj]['te_res'][0, mrxy],
                                            ls='--',
                                            marker=self.mtem,
                                            ms=self.ms,
                                            color=cxy,
                                            y_error=None,
                                            lw=self.lw,
                                            e_capsize=self.e_capsize,
                                            e_capthick=self.e_capthick)

                        rlistte.append(r3[0])
                        llistte.append('$Mod_{TE}$ '+'{0:.2f}'.format(rmste))
                    else:
                        pass
    
                    #--> TM mode model response
                    if len(mryx)>0:
                        r4 = plot_errorbar(axrtm, 
                                            period[mryx],
                                            rp[jj]['tm_res'][0, mryx],
                                            ls='--',
                                            marker=self.mtmm,
                                            ms=self.ms,
                                            color=cyx,
                                            y_error=None,
                                            lw=self.lw,
                                            e_capsize=self.e_capsize,
                                            e_capthick=self.e_capthick)
                        rlisttm.append(r4[0])
                        llisttm.append('$Mod_{TM}$ '+'{0:.2f}'.format(rmstm))
                    else:
                        pass
        
                    #--------------------plot phase--------------------------------
                    #cut out missing data points first
                    #--> reponse
                    mpxy = np.where(rp[jj]['te_phase'][0]!=0)[0]
                    mpyx = np.where(rp[jj]['tm_phase'][0]!=0)[0]
                    
                    #--> TE mode response
                    if len(mpxy) > 0:
                        p3 = plot_errorbar(axpte, 
                                           period[mpxy],
                                           rp[jj]['te_phase'][0, mpxy],
                                           ls='--',
                                           ms=self.ms,
                                           color=cxy,
                                           y_error=None,
                                           lw=self.lw,
                                           e_capsize=self.e_capsize,
                                           e_capthick=self.e_capthick)

                    else:
                        pass
    
                    #--> TM mode response
                    if len(mpyx) > 0:
                        p4 = plot_errorbar(axptm,
                                           period[mpyx],
                                           rp[jj]['tm_phase'][0, mpyx],
                                           ls='--',
                                           marker=self.mtmm,
                                           ms=self.ms,
                                           color=cyx,
                                           y_error=None,
                                           lw=self.lw,
                                           e_capsize=self.e_capsize,
                                           e_capthick=self.e_capthick)
                    else:
                        pass
                    
                    
                    #---------------------plot tipper--------------------------
                    if self.plot_tipper == 'y':
                        txy = np.where(rp[jj]['re_tip'][0]!=0)[0]
                        tyx = np.where(rp[jj]['im_tip'][0]!=0)[0]
                        #--> real tipper  data
                        if len(txy)>0:
                            per_list_p =[]
                            tpr_list_p = []
                            per_list_n =[]
                            tpr_list_n = []
                            for per, tpr in zip(period[txy],
                                                rp[jj]['re_tip'][0, txy]):
                                if tpr >= 0:
                                    per_list_p.append(per)
                                    tpr_list_p.append(tpr)
                                else:
                                    per_list_n.append(per)
                                    tpr_list_n.append(tpr)
                            if len(per_list_p) > 0:
                                m_line, s_line, b_line = axtipre.stem(per_list_p, 
                                                                      tpr_list_p,
                                                                      markerfmt='^',
                                                                      basefmt='k')
                                plt.setp(m_line, 'markerfacecolor', cxy)
                                plt.setp(m_line, 'markeredgecolor', cxy)
                                plt.setp(m_line, 'markersize', self.ms)
                                plt.setp(s_line, 'linewidth', self.lw)
                                plt.setp(s_line, 'color', cxy)
                                plt.setp(b_line, 'linewidth', .01)
                            if len(per_list_n) > 0:
                                m_line, s_line, b_line = axtipre.stem(per_list_n, 
                                                                      tpr_list_n,
                                                                      markerfmt='v',
                                                                      basefmt='k')
                                plt.setp(m_line, 'markerfacecolor', cxy)
                                plt.setp(m_line, 'markeredgecolor', cxy)
                                plt.setp(m_line, 'markersize', self.ms)
                                plt.setp(s_line, 'linewidth', self.lw)
                                plt.setp(s_line, 'color', cxy)
                                plt.setp(b_line, 'linewidth', .01)
            
                        else:
                            pass
                        if len(tyx)>0:
                            per_list_p =[]
                            tpi_list_p = []
                            per_list_n =[]
                            tpi_list_n = []
                            for per, tpi in zip(period[tyx],
                                                rp[jj]['im_tip'][0, tyx]):
                                if tpi >= 0:
                                    per_list_p.append(per)
                                    tpi_list_p.append(tpi)
                                else:
                                    per_list_n.append(per)
                                    tpi_list_n.append(tpi)
                            if len(per_list_p) > 0:
                                m_line, s_line, b_line = axtipim.stem(per_list_p, 
                                                                      tpi_list_p,
                                                                      markerfmt='^',
                                                                      basefmt='k')
                                plt.setp(m_line, 'markerfacecolor', cyx)
                                plt.setp(m_line, 'markeredgecolor', cyx)
                                plt.setp(m_line, 'markersize', self.ms)
                                plt.setp(s_line, 'linewidth', self.lw)
                                plt.setp(s_line, 'color', cyx)
                                plt.setp(b_line, 'linewidth', .01)
                            if len(per_list_n) > 0:
                                m_line, s_line, b_line = axtipim.stem(per_list_n, 
                                                                      tpi_list_n,
                                                                      markerfmt='v',
                                                                      basefmt='k')
                                plt.setp(m_line, 'markerfacecolor', cyx)
                                plt.setp(m_line, 'markeredgecolor', cyx)
                                plt.setp(m_line, 'markersize', self.ms)
                                plt.setp(s_line, 'linewidth', self.lw)
                                plt.setp(s_line, 'color', cyx)
                                plt.setp(b_line, 'linewidth', .01)
                
                        else:
                            pass
            #--------------add in winglink responses------------------------
            if addwl == 1:
                try:
                    wlrms = wld[sdict[self.station_list[jj]]]['rms']
                    axrte.set_title(self.station_list[jj]+
                                   '\n rms_occ_TE={0:.2f}'.format(rmste)+
                                   'rms_occ_TM={0:.2f}'.format(rmstm)+
                                   'rms_wl={0:.2f}'.format(wlrms),
                                   fontdict={'size':self.font_size,
                                             'weight':'bold'})
                    for ww, wlistation in enumerate(wlslist):
                        if wlistation.find(self.station_list[jj])==0:
                            print '{0} was Found {0} in winglink file'.format(
                                              self.station_list[jj], wlistation)
                            wlrpdict = wlrp_list[ww]
                    
                    zrxy = [np.where(wlrpdict['te_res'][0]!=0)[0]]
                    zryx = [np.where(wlrpdict['tm_res'][0]!=0)[0]]
                    
                     #plot winglink resistivity
                    r5 = axrte.loglog(wlplist[zrxy],
                                      wlrpdict['te_res'][1][zrxy],
                                      ls='-.',
                                      marker=self.mtewl,
                                      ms=self.ms,
                                      color=self.ctewl,
                                      mfc=self.ctewl,
                                      lw=self.lw)
                    r6 = axrtm.loglog(wlplist[zryx],
                                      wlrpdict['tm_res'][1][zryx],
                                      ls='-.',
                                      marker=self.mtmwl,
                                      ms=self.ms,
                                      color=self.ctmwl,
                                      mfc=self.ctmwl,
                                      lw=self.lw)
                    
                    #plot winglink phase
                    axpte.semilogx(wlplist[zrxy],
                                   wlrpdict['te_phase'][1][zrxy],
                                   ls='-.',
                                   marker=self.mtewl,
                                   ms=self.ms,
                                   color=self.ctewl,
                                   mfc=self.ctewl,
                                   lw=self.lw)
                                   
                    axptm.semilogx(wlplist[zryx],
                                   wlrpdict['tm_phase'][1][zryx],
                                   ls='-.',
                                   marker=self.mtmwl,
                                   ms=self.ms,
                                   color=self.ctmwl,
                                   mfc=self.ctmwl,
                                   lw=self.lw)
                    
                    rlistte.append(r5[0])
                    rlisttm.append(r6[0])
                    llistte.append('$WLMod_{TE}$ '+'{0:.2f}'.format(wlrms))
                    llisttm.append('$WLMod_{TM}$ '+'{0:.2f}'.format(wlrms))
                except (IndexError, KeyError):
                    print 'Station not present'
            else:
                if self.plot_num == 1:
                    axrte.set_title(self.station_list[jj], 
                                    fontdict={'size':self.font_size+2,
                                              'weight':'bold'})
                elif self.plot_num == 2:
                    fig.suptitle(self.station_list[jj], 
                                    fontdict={'size':self.font_size+2,
                                              'weight':'bold'})

            #set the axis properties
            ax_list = [axrte, axrtm]
            for aa, axr in enumerate(ax_list):
                #set both axes to logarithmic scale
                axr.set_xscale('log')
                
                try:
                    axr.set_yscale('log')
                except ValueError:
                    pass
                
                #put on a grid
                axr.grid(True, alpha=.3, which='both', lw=.5*self.lw)
                axr.yaxis.set_label_coords(self.ylabel_coord[0],
                                           self.ylabel_coord[1])
                
                #set resistivity limits if desired
                if self.res_limits != None:
                    axr.set_ylim(10**self.res_limits[0],
                                 10**self.res_limits[1])
                    
                #set the tick labels to invisible
                plt.setp(axr.xaxis.get_ticklabels(), visible=False)
                if aa == 0:
                    axr.set_ylabel('App. Res. ($\Omega \cdot m$)',
                                   fontdict={'size':self.font_size+2,
                                             'weight':'bold'})
                           
                #set legend based on the plot type
                if self.plot_num == 1:
                    if aa == 0:
                        axr.legend(rlistte+rlisttm,llistte+llisttm,
                                   loc=2,markerscale=1,
                                   borderaxespad=.05,
                                   labelspacing=.08,
                                   handletextpad=.15,
                                   borderpad=.05,
                                   prop={'size':self.font_size+1})
                elif self.plot_num == 2:
                    if aa == 0:
                        axr.legend(rlistte,
                                   llistte,
                                   loc=2,markerscale=1,
                                   borderaxespad=.05,
                                   labelspacing=.08,
                                   handletextpad=.15,
                                   borderpad=.05,
                                   prop={'size':self.font_size+1}) 
                                           
                    if aa==1:
                        axr.legend(rlisttm,
                                   llisttm,
                                   loc=2,markerscale=1,
                                   borderaxespad=.05,
                                   labelspacing=.08,
                                   handletextpad=.15,
                                   borderpad=.05,
                                   prop={'size':self.font_size+1})
                      
            #set Properties for the phase axes
            for aa, axp in enumerate([axpte, axptm]):
                #set the x-axis to log scale
                axp.set_xscale('log')
                
                #set the phase limits
                axp.set_ylim(self.phase_limits)
                
                #put a grid on the subplot
                axp.grid(True, alpha=.3, which='both', lw=.5*self.lw)
                
                #set the tick locations
                axp.yaxis.set_major_locator(MultipleLocator(10))
                axp.yaxis.set_minor_locator(MultipleLocator(2))
                
                #set the x axis label
                if self.plot_tipper == 'y':
                    plt.setp(axp.get_xticklabels(), visible=False)
                else:
                    axp.set_xlabel('Period (s)',
                                   fontdict={'size':self.font_size+2,
                                             'weight':'bold'})
                
                #put the y label on the far left plot
                axp.yaxis.set_label_coords(self.ylabel_coord[0], 
                                           self.ylabel_coord[1])
                if aa==0:
                    axp.set_ylabel('Phase (deg)',
                                   fontdict={'size':self.font_size+2,
                                             'weight':'bold'})
                                             
            #set axes properties of tipper axis
            if self.plot_tipper == 'y':
                for aa, axt in enumerate([axtipre, axtipim]):
                    axt.set_xscale('log')
                    
                    #set tipper limits
                    axt.set_ylim(self.tip_limits)
                    
                    #put a grid on the subplot
                    axt.grid(True, alpha=.3, which='both', lw=.5*self.lw)
                    
                    #set the tick locations
                    axt.yaxis.set_major_locator(MultipleLocator(.2))
                    axt.yaxis.set_minor_locator(MultipleLocator(.1))
                    
                    #set the x axis label
                    axt.set_xlabel('Period (s)',
                                   fontdict={'size':self.font_size+2,
                                         'weight':'bold'})
                                         
                    axt.set_xlim(10**np.floor(np.log10(data_obj.period.min())),
                                 10**np.ceil(np.log10(data_obj.period.max())))
                    
                    #put the y label on the far left plot
                    axt.yaxis.set_label_coords(self.ylabel_coord[0],
                                               self.ylabel_coord[1])
                    if aa==0:
                        axt.set_ylabel('Tipper',
                                       fontdict={'size':self.font_size+2,
                                                 'weight':'bold'})
                        if self.plot_num == 2:
                            axt.text(axt.get_xlim()[0]*1.25, 
                                     self.tip_limits[1]*.9,
                                     'Real', horizontalalignment='left',
                                      verticalalignment='top', 
                                      bbox={'facecolor':'white'},
                                      fontdict={'size':self.font_size+1})
                        else:
                            axt.legend(t_list, t_label,
                                       loc=2,markerscale=1,
                                       borderaxespad=.05,
                                       labelspacing=.08,
                                       handletextpad=.15,
                                       borderpad=.05,
                                       prop={'size':self.font_size+1})
                    if aa == 1:
                        if self.plot_num == 2:
                            axt.text(axt.get_xlim()[0]*1.25, 
                                     self.tip_limits[1]*.9,
                                     'Imag', horizontalalignment='left',
                                      verticalalignment='top', 
                                      bbox={'facecolor':'white'},
                                      fontdict={'size':self.font_size+1})
                    
            #make sure the axis and figure are accessible to the user
            self.fig_list.append({'station':self.station_list[jj], 
                                 'fig':fig, 'axrte':axrte, 'axrtm':axrtm, 
                                 'axpte':axpte, 'axptm':axptm})
        
        #set the plot to be full screen well at least try
        plt.show()
        
    def redraw_plot(self):
        """
        redraw plot if parameters were changed
        
        use this function if you updated some attributes and want to re-plot.
        
        :Example: ::
            
            >>> # change the color and marker of the xy components
            >>> import mtpy.modeling.occam2d as occam2d
            >>> ocd = occam2d.Occam2DData(r"/home/occam2d/Data.dat")
            >>> p1 = ocd.plot2DResponses()
            >>> #change color of te markers to a gray-blue
            >>> p1.cted = (.5, .5, .7)
            >>> p1.redraw_plot()
        """
        
        plt.close('all')
        self.plot()
        
    def save_figures(self, save_path, fig_fmt='pdf', fig_dpi=None, 
                     close_fig='y'):
        """
        save all the figure that are in self.fig_list
        
        :Example: ::
            
            >>> # change the color and marker of the xy components
            >>> import mtpy.modeling.occam2d as occam2d
            >>> ocd = occam2d.Occam2DData(r"/home/occam2d/Data.dat")
            >>> p1 = ocd.plot2DResponses()
            >>> p1.save_figures(r"/home/occam2d/Figures", fig_fmt='jpg')
        """
        
        if not os.path.exists(save_path):
            os.mkdir(save_path)
            
        for fdict in self.fig_list:
            svfn = '{0}_resp.{1}'.format(fdict['station'], fig_fmt)
            fdict['fig'].savefig(os.path.join(save_path, svfn), 
                                 dpi=self.fig_dpi)
            if close_fig == 'y':
                plt.close(fdict['fig'])
            
            print "saved figure to {0}".format(os.path.join(save_path, svfn)) 

        
#==============================================================================
# plot model 
#==============================================================================
class PlotModel(Model):
    """
    plot the 2D model found by Occam2D.  The model is displayed as a meshgrid
    instead of model bricks.  This speeds things up considerably.  
    
    Inherets the Model class to take advantage of the attributes and methods
    already coded.
    
    Arguments:
    -----------
        **iter_fn** : string
                      full path to iteration file.  From here all the 
                      necessary files can be found assuming they are in the 
                      same directory.  If they are not then need to input
                      manually.
    
    
    ======================= ===============================================
    keywords                description
    ======================= ===============================================
    block_font_size         font size of block number is blocknum == 'on'
    blocknum                [ 'on' | 'off' ] to plot regulariztion block 
                            numbers.
    cb_pad                  padding between axes edge and color bar 
    cb_shrink               percentage to shrink the color bar
    climits                 limits of the color scale for resistivity
                            in log scale (min, max)
    cmap                    name of color map for resistivity values
    femesh                  plot the finite element mesh
    femesh_triangles        plot the finite element mesh with each block
                            divided into four triangles
    fig_aspect              aspect ratio between width and height of 
                            resistivity image. 1 for equal axes
    fig_dpi                 resolution of figure in dots-per-inch
    fig_num                 number of figure instance
    fig_size                size of figure in inches (width, height)
    font_size               size of axes tick labels, axes labels is +2
    grid                    [ 'both' | 'major' |'minor' | None ] string 
                            to tell the program to make a grid on the 
                            specified axes.
    meshnum                 [ 'on' | 'off' ] 'on' will plot finite element
                            mesh numbers
    meshnum_font_size       font size of mesh numbers if meshnum == 'on'
    ms                      size of station marker 
    plot_yn                 [ 'y' | 'n']
                            'y' --> to plot on instantiation
                            'n' --> to not plot on instantiation
    regmesh                 [ 'on' | 'off' ] plot the regularization mesh
                            plots as blue lines
    station_color           color of station marker
    station_font_color      color station label
    station_font_pad        padding between station label and marker
    station_font_rotation   angle of station label in degrees 0 is 
                            horizontal
    station_font_size       font size of station label
    station_font_weight     font weight of station label
    station_id              index to take station label from station name
    station_marker          station marker.  if inputing a LaTex marker
                            be sure to input as r"LaTexMarker" otherwise
                            might not plot properly
    subplot_bottom          subplot spacing from bottom  
    subplot_left            subplot spacing from left  
    subplot_right           subplot spacing from right
    subplot_top             subplot spacing from top
    title                   title of plot.  If None then the name of the
                            iteration file and containing folder will be
                            the title with RMS and Roughness.
    xlimits                 limits of plot in x-direction in (km) 
    xminorticks             increment of minor ticks in x direction
    xpad                    padding in x-direction in km
    ylimits                 depth limits of plot positive down (km)
    yminorticks             increment of minor ticks in y-direction
    ypad                    padding in negative y-direction (km)
    yscale                  [ 'km' | 'm' ] scale of plot, if 'm' everything
                            will be scaled accordingly.
    ======================= ===============================================
    
    =================== =======================================================
    Methods             Description
    =================== =======================================================
    plot                plots resistivity model.  
    redraw_plot         call redraw_plot to redraw the figures, 
                        if one of the attributes has been changed
    save_figure         saves the matplotlib.figure instance to desired 
                        location and format
    =================== ====================================================
    
    :Example: 
    ---------------
        >>> import mtpy.modeling.occam2d as occam2d
        >>> model_plot = occam2d.PlotModel(r"/home/occam/Inv1/mt_01.iter")
        >>> # change the color limits
        >>> model_plot.climits = (1, 4)
        >>> model_plot.redraw_plot()
        >>> #change len of station name
        >>> model_plot.station_id = [2, 5]
        >>> model_plot.redraw_plot()
        
    
    """

    def __init__(self, iter_fn=None, data_fn=None, **kwargs):
        Model.__init__(self, iter_fn, **kwargs)

        self.yscale = kwargs.pop('yscale', 'km')
        
        self.fig_num = kwargs.pop('fig_num', 1)
        self.fig_size = kwargs.pop('fig_size', [6, 6])
        self.fig_dpi = kwargs.pop('dpi', 300)
        self.fig_aspect = kwargs.pop('fig_aspect', 1)
        self.title = kwargs.pop('title', 'on')
        
        self.xpad = kwargs.pop('xpad', 1.0)
        self.ypad = kwargs.pop('ypad', 1.0)
        
        self.ms = kwargs.pop('ms', 10)
        
        self.station_locations = None
        self.station_list = None
        self.station_id = kwargs.pop('station_id', None)
        self.station_font_size = kwargs.pop('station_font_size', 8)
        self.station_font_pad = kwargs.pop('station_font_pad', 1.0)
        self.station_font_weight = kwargs.pop('station_font_weight', 'bold')
        self.station_font_rotation = kwargs.pop('station_font_rotation', 60)
        self.station_font_color = kwargs.pop('station_font_color', 'k')
        self.station_marker = kwargs.pop('station_marker', 
                                         r"$\blacktriangledown$")
        self.station_color = kwargs.pop('station_color', 'k')
        
        self.ylimits = kwargs.pop('ylimits', None)
        self.xlimits = kwargs.pop('xlimits', None)
        
        self.xminorticks = kwargs.pop('xminorticks', 5)
        self.yminorticks = kwargs.pop('yminorticks', 1)
    
        self.climits = kwargs.pop('climits', (0,4))
        self.cmap = kwargs.pop('cmap', 'jet_r')
        self.font_size = kwargs.pop('font_size', 8)
        
        self.femesh = kwargs.pop('femesh', 'off')
        self.femesh_triangles = kwargs.pop('femesh_triangles', 'off')
        self.femesh_lw = kwargs.pop('femesh_lw', .4)
        self.femesh_color = kwargs.pop('femesh_color', 'k')
        self.meshnum = kwargs.pop('meshnum', 'off')
        self.meshnum_font_size = kwargs.pop('meshnum_font_size', 3)
        
        self.regmesh = kwargs.pop('regmesh', 'off')
        self.regmesh_lw = kwargs.pop('regmesh_lw', .4)
        self.regmesh_color = kwargs.pop('regmesh_color', 'b')
        self.blocknum = kwargs.pop('blocknum', 'off')
        self.block_font_size = kwargs.pop('block_font_size', 3)
        self.grid = kwargs.pop('grid', None)
        
        self.cb_shrink = kwargs.pop('cb_shrink', .8)
        self.cb_pad = kwargs.pop('cb_pad', .01)
        
        self.subplot_right = .99
        self.subplot_left = .085
        self.subplot_top = .92
        self.subplot_bottom = .1
        
        self.plot_yn = kwargs.pop('plot_yn', 'y')
        if self.plot_yn == 'y':
            self.plot()

    def plot(self):
        """
        plotModel will plot the model output by occam2d in the iteration file.
        
        
        :Example: ::
            
            >>> import mtpy.modeling.occam2d as occam2d
            >>> itfn = r"/home/Occam2D/Line1/Inv1/Test_15.iter"
            >>> model_plot = occam2d.PlotModel(itfn)
            >>> model_plot.ms = 20
            >>> model_plot.ylimits = (0,.350)
            >>> model_plot.yscale = 'm'
            >>> model_plot.spad = .10
            >>> model_plot.ypad = .125
            >>> model_plot.xpad = .025
            >>> model_plot.climits = (0,2.5)
            >>> model_plot.aspect = 'equal'
            >>> model_plot.redraw_plot()
            
        """   
        #--> read in iteration file and build the model
        self.read_iter_file()
        self.build_model()

        #--> get station locations and names from data file
        d_object = Data()
        d_object.read_data_file(self.data_fn)
        setattr(self, 'station_locations', d_object.station_locations.copy())
        setattr(self, 'station_list', d_object.station_list.copy())
       
        
        #set the scale of the plot
        if self.yscale == 'km':
            df = 1000.
            pf = 1.0
        elif self.yscale == 'm':
            df = 1.
            pf = 1000.
        else:
            df = 1000.
            pf = 1.0
        
        #set some figure properties to use the maiximum space 
        plt.rcParams['font.size'] = self.font_size
        plt.rcParams['figure.subplot.left'] = self.subplot_left
        plt.rcParams['figure.subplot.right'] = self.subplot_right
        plt.rcParams['figure.subplot.bottom'] = self.subplot_bottom
        plt.rcParams['figure.subplot.top'] = self.subplot_top
        
        #station font dictionary
        fdict = {'size':self.station_font_size,
                 'weight':self.station_font_weight,
                 'rotation':self.station_font_rotation,
                 'color':self.station_font_color}
                 
        #plot the model as a mesh
        self.fig = plt.figure(self.fig_num, self.fig_size, dpi=self.fig_dpi)
        plt.clf()
        
        #add a subplot to the figure with the specified aspect ratio
        ax = self.fig.add_subplot(1, 1, 1, aspect=self.fig_aspect)
        
        #plot the model as a pcolormesh so the extents are constrained to 
        #the model coordinates
        ax.pcolormesh(self.mesh_x/df,
                      self.mesh_z/df,
                      self.res_model,
                      cmap=self.cmap,
                      vmin=self.climits[0],
                      vmax=self.climits[1])
        
        #make a colorbar for the resistivity
        cbx = mcb.make_axes(ax, shrink=self.cb_shrink, pad=self.cb_pad)
        cb = mcb.ColorbarBase(cbx[0],
                              cmap=self.cmap,
                              norm=Normalize(vmin=self.climits[0],
                                             vmax=self.climits[1]))
                                           
        cb.set_label('Resistivity ($\Omega \cdot$m)',
                     fontdict={'size':self.font_size+1,'weight':'bold'})
        cb.set_ticks(np.arange(int(self.climits[0]),int(self.climits[1])+1))
        cb.set_ticklabels(['10$^{0}$'.format('{'+str(nn)+'}') for nn in 
                            np.arange(int(self.climits[0]), 
                                      int(self.climits[1])+1)])
        
        #set the offsets of the stations and plot the stations
        #need to figure out a way to set the marker at the surface in all
        #views.
        for offset, name in zip(self.station_locations, self.station_list):
            #plot the station marker
            #plots a V for the station cause when you use scatter the spacing
            #is variable if you change the limits of the y axis, this way it
            #always plots at the surface.
            ax.text(offset/df,
                    self.plot_z.min(),
                    self.station_marker,
                    horizontalalignment='center',
                    verticalalignment='baseline',
                    fontdict={'size':self.ms,'color':self.station_color})
                    
            #put station id onto station marker
            #if there is a station id index
            if self.station_id != None:
                ax.text(offset/df,
                        -self.station_font_pad*pf,
                        name[self.station_id[0]:self.station_id[1]],
                        horizontalalignment='center',
                        verticalalignment='baseline',
                        fontdict=fdict)
            #otherwise put on the full station name found form data file
            else:
                ax.text(offset/df,
                        -self.station_font_pad*pf,
                        name,
                        horizontalalignment='center',
                        verticalalignment='baseline',
                        fontdict=fdict)
        
        #set the initial limits of the plot to be square about the profile line  
        if self.ylimits == None:  
            ax.set_ylim(abs(self.station_locations.max()-
                            self.station_locations.min())/df,
                        -self.ypad*pf)
        else:
            ax.set_ylim(self.ylimits[1]*pf,
                        (self.ylimits[0]-self.ypad)*pf)
        if self.xlimits == None:
            ax.set_xlim(self.station_locations.min()/df-(self.xpad*pf),
                       self.station_locations.max()/df+(self.xpad*pf))
        else:
            ax.set_xlim(self.xlimits[0]*pf, self.xlimits[1]*pf)
            
        #set the axis properties
        ax.xaxis.set_minor_locator(MultipleLocator(self.xminorticks*pf))
        ax.yaxis.set_minor_locator(MultipleLocator(self.yminorticks*pf))
        
        #set axes labels
        ax.set_xlabel('Horizontal Distance ({0})'.format(self.yscale),
                      fontdict={'size':self.font_size+2,'weight':'bold'})
        ax.set_ylabel('Depth ({0})'.format(self.yscale),
                      fontdict={'size':self.font_size+2,'weight':'bold'})

        
        #put a grid on if one is desired    
        if self.grid is not None:
            ax.grid(alpha=.3, which=self.grid, lw=.35)
        
        #set title as rms and roughness
        if type(self.title) is str:
            if self.title == 'on':
                titlestr = os.path.join(os.path.basename(
                                        os.path.dirname(self.iter_fn)),
                                        os.path.basename(self.iter_fn))
                ax.set_title('{0}: RMS={1:.2f}, Roughness={2:.0f}'.format(
                             titlestr,self.misfit_value, self.roughness_value),
                             fontdict={'size':self.font_size+1,
                                       'weight':'bold'})
            else:
                ax.set_title('{0}; RMS={1:.2f}, Roughness={2:.0f}'.format(
                            self.title, self.misfit_value, 
                            self.roughness_value),
                            fontdict={'size':self.font_size+1,
                                      'weight':'bold'})
        else:
            print 'RMS {0:.2f}, Roughness={1:.0f}'.format(self.misfit_value,
                                                          self.roughness_value) 
        
        #plot forward model mesh
        #making an extended list seperated by None's speeds up the plotting
        #by as much as 99 percent, handy
        if self.femesh == 'on':
            row_line_xlist = []
            row_line_ylist = []
            for xx in self.plot_x/df:
                row_line_xlist.extend([xx,xx])
                row_line_xlist.append(None)
                row_line_ylist.extend([0, self.plot_zy[0]/df])
                row_line_ylist.append(None)
            
            #plot column lines (variables are a little bit of a misnomer)
            ax.plot(row_line_xlist, 
                    row_line_ylist, 
                    color='k', 
                    lw=.5)

            col_line_xlist = []
            col_line_ylist = []            
            for yy in self.plot_z/df:
                col_line_xlist.extend([self.plot_x[0]/df, 
                                      self.plot_x[-1]/df])
                col_line_xlist.append(None)
                col_line_ylist.extend([yy, yy])
                col_line_ylist.append(None)
            
            #plot row lines (variables are a little bit of a misnomer)
            ax.plot(col_line_xlist, 
                    col_line_ylist,
                    color='k',
                    lw=.5)
                        
        if self.femesh_triangles == 'on':
            row_line_xlist = []
            row_line_ylist = []
            for xx in self.plot_x/df:
                row_line_xlist.extend([xx,xx])
                row_line_xlist.append(None)
                row_line_ylist.extend([0, self.plot_z[0]/df])
                row_line_ylist.append(None)
                
            #plot columns
            ax.plot(row_line_xlist, 
                    row_line_ylist, 
                    color='k', 
                    lw=.5)

            col_line_xlist = []
            col_line_ylist = []            
            for yy in self.plot_z/df:
                col_line_xlist.extend([self.plot_x[0]/df, 
                                      self.plot_x[-1]/df])
                col_line_xlist.append(None)
                col_line_ylist.extend([yy, yy])
                col_line_ylist.append(None)
            
            #plot rows
            ax.plot(col_line_xlist, 
                    col_line_ylist,
                    color='k',
                    lw=.5)

            diag_line_xlist = []
            diag_line_ylist = []
            for xi, xx in enumerate(self.plot_x[:-1]/df):
                for yi, yy in enumerate(self.plot_z[:-1]/df):
                    diag_line_xlist.extend([xx, self.plot_x[xi+1]/df])
                    diag_line_xlist.append(None)
                    diag_line_xlist.extend([xx, self.plot_x[xi+1]/df])
                    diag_line_xlist.append(None)
                    
                    diag_line_ylist.extend([yy, self.plot_z[yi+1]/df])
                    diag_line_ylist.append(None)
                    diag_line_ylist.extend([self.plot_z[yi+1]/df, yy])
                    diag_line_ylist.append(None)
            
            #plot diagonal lines.
            ax.plot(diag_line_xlist, 
                    diag_line_ylist,
                    color='k',
                    lw=.5)
        
        #plot the regularization mesh
        if self.regmesh == 'on':
            line_list = []
            for ii in range(len(self.model_rows)):
                #get the number of layers to combine
                #this index will be the first index in the vertical direction
                ny1 = self.model_rows[:ii,0].sum()
                
                #the second index  in the vertical direction
                ny2 = ny1+self.model_rows[ii][0]
                
                #make the list of amalgamated columns an array for ease
                lc = np.array(self.model_cols[ii])
                yline = ax.plot([self.plot_x[0]/df,self.plot_x[-1]/df],
                                [self.plot_z[-ny1]/df,
                                 self.plot_z[-ny1]/df],
                                color='b',
                                lw=.5)
                                 
                line_list.append(yline)

                #loop over the number of amalgamated blocks
                for jj in range(len(self.model_cols[ii])):
                    #get first in index in the horizontal direction
                    nx1 = lc[:jj].sum()
                    
                    #get second index in horizontal direction
                    nx2 = nx1+lc[jj]
                    try:
                        if ny1 == 0:
                            ny1 = 1
                        xline = ax.plot([self.plot_x[nx1]/df,
                                         self.plot_x[nx1]/df],
                                        [self.plot_z[-ny1]/df,
                                         self.plot_z[-ny2]/df],
                                        color='b',
                                        lw=.5)
                        line_list.append(xline)
                    except IndexError:
                        pass
                    
        ##plot the mesh block numbers
        if self.meshnum == 'on':
            kk = 1
            for yy in self.plot_z[::-1]/df:
                for xx in self.plot_x/df:
                    ax.text(xx, yy, '{0}'.format(kk),
                            fontdict={'size':self.meshnum_font_size})
                    kk+=1
                    
        ##plot regularization block numbers
        if self.blocknum == 'on':
            kk=1
            for ii in range(len(self.model_rows)):
                #get the number of layers to combine
                #this index will be the first index in the vertical direction
                ny1 = self.model_rows[:ii,0].sum()
                
                #the second index  in the vertical direction
                ny2 = ny1+self.model_rows[ii][0]
                #make the list of amalgamated columns an array for ease
                lc = np.array(self.model_cols[ii])
                #loop over the number of amalgamated blocks
                for jj in range(len(self.model_cols[ii])):
                    #get first in index in the horizontal direction
                    nx1 = lc[:jj].sum()
                    #get second index in horizontal direction
                    nx2 = nx1+lc[jj]
                    try:
                        if ny1 == 0:
                            ny1 = 1
                        #get center points of the blocks
                        yy = self.plot_z[-ny1]-(self.plot_z[-ny1]-
                                                self.plot_z[-ny2])/2
                        xx = self.plot_x[nx1]-\
                             (self.plot_x[nx1]-self.plot_x[nx2])/2
                        #put the number
                        ax.text(xx/df, yy/df, '{0}'.format(kk),
                                fontdict={'size':self.block_font_size},
                                horizontalalignment='center',
                                verticalalignment='center')
                        kk+=1
                    except IndexError:
                        pass
           
        plt.show()
        
        #make attributes that can be manipulated
        self.ax = ax
        self.cbax = cb
        
    def redraw_plot(self):
        """
        redraw plot if parameters were changed
        
        use this function if you updated some attributes and want to re-plot.
        
        :Example: ::
            
            >>> # change the color and marker of the xy components
            >>> import mtpy.modeling.occam2d as occam2d
            >>> ocd = occam2d.Occam2DData(r"/home/occam2d/Data.dat")
            >>> p1 = ocd.plotAllResponses()
            >>> #change line width
            >>> p1.lw = 2
            >>> p1.redraw_plot()
        """
        
        plt.close(self.fig)
        self.plot()
        
    def save_figure(self, save_fn, file_format='pdf', orientation='portrait', 
                  fig_dpi=None, close_fig='y'):
        """
        save_plot will save the figure to save_fn.
        
        Arguments:
        -----------
        
            **save_fn** : string
                          full path to save figure to, can be input as
                          * directory path -> the directory path to save to
                            in which the file will be saved as 
                            save_fn/station_name_PhaseTensor.file_format
                            
                          * full path -> file will be save to the given 
                            path.  If you use this option then the format
                            will be assumed to be provided by the path
                            
            **file_format** : [ pdf | eps | jpg | png | svg ]
                              file type of saved figure pdf,svg,eps... 
                              
            **orientation** : [ landscape | portrait ]
                              orientation in which the file will be saved
                              *default* is portrait
                              
            **fig_dpi** : int
                          The resolution in dots-per-inch the file will be
                          saved.  If None then the dpi will be that at 
                          which the figure was made.  I don't think that 
                          it can be larger than dpi of the figure.
                          
            **close_plot** : [ y | n ]
                             * 'y' will close the plot after saving.
                             * 'n' will leave plot open
                          
        :Example: ::
            
            >>> # to save plot as jpg
            >>> model_plot.save_figure(r"/home/occam/figures", 
                                       file_format='jpg')
            
        """

        if fig_dpi == None:
            fig_dpi = self.fig_dpi
            
        if os.path.isdir(save_fn) == False:
            file_format = save_fn[-3:]
            self.fig.savefig(save_fn, dpi=fig_dpi, format=file_format,
                             orientation=orientation, bbox_inches='tight')
            
        else:
            save_fn = os.path.join(save_fn, 'OccamModel.'+
                                    file_format)
            self.fig.savefig(save_fn, dpi=fig_dpi, format=file_format,
                        orientation=orientation, bbox_inches='tight')
        
        if close_fig == 'y':
            plt.clf()
            plt.close(self.fig)
        
        else:
            pass
        
        self.fig_fn = save_fn
        print 'Saved figure to: '+self.fig_fn
        
    def update_plot(self):
        """
        update any parameters that where changed using the built-in draw from
        canvas.  
        
        Use this if you change an of the .fig or axes properties
        
        :Example: ::
            
            >>> # to change the grid lines to only be on the major ticks
            >>> import mtpy.modeling.occam2d as occam2d
            >>> dfn = r"/home/occam2d/Inv1/data.dat"
            >>> ocd = occam2d.Occam2DData(dfn)
            >>> ps1 = ocd.plotAllResponses()
            >>> [ax.grid(True, which='major') for ax in [ps1.axrte,ps1.axtep]]
            >>> ps1.update_plot()
        
        """

        self.fig.canvas.draw()
                          
    def __str__(self):
        """
        rewrite the string builtin to give a useful message
        """
        
        return ("Plots the resistivity model found by Occam2D.")

#==============================================================================
# plot L2 curve of iteration vs rms
#==============================================================================
class PlotL2():
    """
    Plot L2 curve of iteration vs rms and rms vs roughness.
    
    Need to only input an .iter file, will read all similar .iter files
    to get the rms, iteration number and roughness of all similar .iter files.
    
    Arguments:
    ----------
        **iter_fn** : string
                      full path to an iteration file output by Occam2D.
                      
    ======================= ===================================================
    Keywords/attributes     Description
    ======================= ===================================================
    ax1                     matplotlib.axes instance for rms vs iteration
    ax2                     matplotlib.axes instance for roughness vs rms
    fig                     matplotlib.figure instance
    fig_dpi                 resolution of figure in dots-per-inch
    fig_num                 number of figure instance
    fig_size                size of figure in inches (width, height)
    font_size               size of axes tick labels, axes labels is +2
    plot_yn                 [ 'y' | 'n']
                            'y' --> to plot on instantiation
                            'n' --> to not plot on instantiation
    rms_arr                 structure np.array as described above
    rms_color               color of rms marker and line
    rms_lw                  line width of rms line
    rms_marker              marker for rms values
    rms_marker_size         size of marker for rms values
    rms_mean_color          color of mean line
    rms_median_color        color of median line
    rough_color             color of roughness line and marker
    rough_font_size         font size for iteration number inside roughness 
                            marker
    rough_lw                line width for roughness line 
    rough_marker            marker for roughness
    rough_marker_size       size of marker for roughness
    subplot_bottom          subplot spacing from bottom  
    subplot_left            subplot spacing from left  
    subplot_right           subplot spacing from right
    subplot_top             subplot spacing from top
    ======================= ===================================================
   
    =================== =======================================================
    Methods             Description
    =================== =======================================================
    plot                plots L2 curve.  
    redraw_plot         call redraw_plot to redraw the figures, 
                        if one of the attributes has been changed
    save_figure         saves the matplotlib.figure instance to desired 
                        location and format
    =================== ======================================================
     
    """
    
    def __init__(self, iter_fn, **kwargs):
        self.iter_path = os.path.dirname(iter_fn)        
        self.iter_basename = os.path.basename(iter_fn)[:-7]
        self.iter_fn_list = []
        self.rms_arr = None
        self.rough_arr = None
        
        
        self.subplot_right = .98
        self.subplot_left = .085
        self.subplot_top = .91
        self.subplot_bottom = .1
        
        self.fig_num = kwargs.pop('fig_num', 1)
        self.fig_size = kwargs.pop('fig_size', [6, 6])
        self.fig_dpi = kwargs.pop('dpi', 300)
        self.font_size = kwargs.pop('font_size', 8)
        
        self.rms_lw = kwargs.pop('rms_lw', 1)
        self.rms_marker = kwargs.pop('rms_marker', 'd')
        self.rms_color = kwargs.pop('rms_color', 'k')
        self.rms_marker_size = kwargs.pop('rms_marker_size', 5)
        self.rms_median_color = kwargs.pop('rms_median_color', 'red')
        self.rms_mean_color = kwargs.pop('rms_mean_color', 'orange')
        
        self.rough_lw = kwargs.pop('rough_lw', .75)
        self.rough_marker = kwargs.pop('rough_marker', 'o')
        self.rough_color = kwargs.pop('rough_color', 'b')
        self.rough_marker_size = kwargs.pop('rough_marker_size', 7)
        self.rough_font_size = kwargs.pop('rough_font_size', 6)
        
        
        self.plot_yn = kwargs.pop('plot_yn', 'y')
        if self.plot_yn == 'y':
            self.plot()
            
    def _get_iterfn_list(self):
        """
        get all iteration files for a given inversion
        
        """
        
        self.iter_fn_list = [os.path.join(self.iter_path, fn)
                             for fn in os.listdir(self.iter_path)
                             if fn.find(self.iter_basename) == 0 and
                                fn.find('.iter') > 0]
                    
    def _get_values(self):
        """
        get rms and roughness values from iteration files
        """
        self._get_iterfn_list()
        self.rms_arr = np.zeros((len(self.iter_fn_list), 2))
        self.rough_arr = np.zeros((len(self.iter_fn_list), 2))
        
        for ii, itfn in enumerate(self.iter_fn_list):
            m_object = Model(itfn)
            m_object.read_iter_file()
            m_index = int(m_object.iteration)
            self.rms_arr[ii, 1] = float(m_object.misfit_value)
            self.rms_arr[ii, 0] = m_index
            self.rough_arr[ii, 1] = float(m_object.roughness_value)
            self.rough_arr[ii, 0] = m_index
            
        #sort by iteration number
#        self.rms_arr = np.sort(self.rms_arr, axis=1)
#        self.rough_arr = np.sort(self.rough_arr, axis=1)
        
        
    def plot(self):
        """
        plot L2 curve
        """
        
        self._get_values()
        nr = self.rms_arr.shape[0]
        med_rms = np.median(self.rms_arr[1:, 1])
        mean_rms = np.mean(self.rms_arr[1:, 1])
        
        #set the dimesions of the figure
        plt.rcParams['font.size'] = self.font_size
        plt.rcParams['figure.subplot.left'] = self.subplot_left
        plt.rcParams['figure.subplot.right'] = self.subplot_right
        plt.rcParams['figure.subplot.bottom'] = self.subplot_bottom
        plt.rcParams['figure.subplot.top'] = self.subplot_top
        
        #make figure instance
        self.fig = plt.figure(self.fig_num,self.fig_size, dpi=self.fig_dpi)
        plt.clf()
        
        #make a subplot for RMS vs Iteration
        self.ax1 = self.fig.add_subplot(1, 1, 1)
        
        #plot the rms vs iteration
        l1, = self.ax1.plot(self.rms_arr[:, 0],
                            self.rms_arr[:, 1],
                            '-k', 
                            lw=1,
                            marker='d',
                            ms=5)
        
        #plot the median of the RMS
        m1, = self.ax1.plot(self.rms_arr[:, 0],
                            np.repeat(med_rms, nr),
                            ls='--',
                            color=self.rms_median_color,
                            lw=self.rms_lw*.75)
        
        #plot the mean of the RMS
        m2, = self.ax1.plot(self.rms_arr[:, 0],
                            np.repeat(mean_rms, nr),
                            ls='--',
                            color=self.rms_mean_color,
                            lw=self.rms_lw*.75)
    
        #make subplot for RMS vs Roughness Plot
        self.ax2 = self.ax1.twiny()
        
        self.ax2.set_xlim(self.rough_arr[1:, 1].min(), 
                          self.rough_arr[1:, 1].max())
            
        self.ax1.set_ylim(np.floor(self.rms_arr[1:,1].min()),
                          self.rms_arr[1:, 1].max())
        
        #plot the rms vs roughness 
        l2, = self.ax2.plot(self.rough_arr[:, 1],
                            self.rms_arr[:, 1],
                            ls='--',
                            color=self.rough_color,
                            lw=self.rough_lw,
                            marker=self.rough_marker,
                            ms=self.rough_marker_size,
                            mfc='white')
       
        #plot the iteration number inside the roughness marker                     
        for rms, ii, rough in zip(self.rms_arr[:, 1], self.rms_arr[:, 0], 
                           self.rough_arr[:, 1]):
            #need this because if the roughness is larger than this number
            #matplotlib puts the text out of bounds and a draw_text_image
            #error is raised and file cannot be saved, also the other 
            #numbers are not put in.
            if rough > 1e8:
                pass
            else:
                self.ax2.text(rough,
                              rms,
                              '{0:.0f}'.format(ii),
                              horizontalalignment='center',
                              verticalalignment='center',
                              fontdict={'size':self.rough_font_size,
                                        'weight':'bold',
                                        'color':self.rough_color})
        
        #make a legend
        self.ax1.legend([l1, l2, m1, m2],
                        ['RMS', 'Roughness',
                         'Median_RMS={0:.2f}'.format(med_rms),
                         'Mean_RMS={0:.2f}'.format(mean_rms)],
                         ncol=1,
                         loc='upper right',
                         columnspacing=.25,
                         markerscale=.75,
                         handletextpad=.15)
                    
        #set the axis properties for RMS vs iteration
        self.ax1.yaxis.set_minor_locator(MultipleLocator(.1))
        self.ax1.xaxis.set_minor_locator(MultipleLocator(1))
        self.ax1.xaxis.set_major_locator(MultipleLocator(1))
        self.ax1.set_ylabel('RMS', 
                            fontdict={'size':self.font_size+2,
                                      'weight':'bold'})                                   
        self.ax1.set_xlabel('Iteration',
                            fontdict={'size':self.font_size+2,
                                      'weight':'bold'})
        self.ax1.grid(alpha=.25, which='both', lw=self.rough_lw)
        self.ax2.set_xlabel('Roughness',
                            fontdict={'size':self.font_size+2,
                                      'weight':'bold',
                                      'color':self.rough_color})


        
        for t2 in self.ax2.get_xticklabels():
            t2.set_color(self.rough_color)
            
        plt.show()
            
    def redraw_plot(self):
        """
        redraw plot if parameters were changed
        
        use this function if you updated some attributes and want to re-plot.
        
        :Example: ::
            
            >>> # change the color and marker of the xy components
            >>> import mtpy.modeling.occam2d as occam2d
            >>> ocd = occam2d.Occam2DData(r"/home/occam2d/Data.dat")
            >>> p1 = ocd.plotAllResponses()
            >>> #change line width
            >>> p1.lw = 2
            >>> p1.redraw_plot()
        """
        
        plt.close(self.fig)
        self.plot()
        
    def save_figure(self, save_fn, file_format='pdf', orientation='portrait', 
                  fig_dpi=None, close_fig='y'):
        """
        save_plot will save the figure to save_fn.
        
        Arguments:
        -----------
        
            **save_fn** : string
                          full path to save figure to, can be input as
                          * directory path -> the directory path to save to
                            in which the file will be saved as 
                            save_fn/station_name_PhaseTensor.file_format
                            
                          * full path -> file will be save to the given 
                            path.  If you use this option then the format
                            will be assumed to be provided by the path
                            
            **file_format** : [ pdf | eps | jpg | png | svg ]
                              file type of saved figure pdf,svg,eps... 
                              
            **orientation** : [ landscape | portrait ]
                              orientation in which the file will be saved
                              *default* is portrait
                              
            **fig_dpi** : int
                          The resolution in dots-per-inch the file will be
                          saved.  If None then the dpi will be that at 
                          which the figure was made.  I don't think that 
                          it can be larger than dpi of the figure.
                          
            **close_plot** : [ y | n ]
                             * 'y' will close the plot after saving.
                             * 'n' will leave plot open
                          
        :Example: ::
            
            >>> # to save plot as jpg
            >>> import mtpy.modeling.occam2d as occam2d
            >>> dfn = r"/home/occam2d/Inv1/data.dat"
            >>> ocd = occam2d.Occam2DData(dfn)
            >>> ps1 = ocd.plotPseudoSection()
            >>> ps1.save_plot(r'/home/MT/figures', file_format='jpg')
            
        """

        if fig_dpi == None:
            fig_dpi = self.fig_dpi
            
        if os.path.isdir(save_fn) == False:
            file_format = save_fn[-3:]
            self.fig.savefig(save_fn, dpi=fig_dpi, format=file_format,
                             orientation=orientation, bbox_inches='tight')
            
        else:
            save_fn = os.path.join(save_fn, '_L2.'+
                                    file_format)
            self.fig.savefig(save_fn, dpi=fig_dpi, format=file_format,
                        orientation=orientation, bbox_inches='tight')
        
        if close_fig == 'y':
            plt.clf()
            plt.close(self.fig)
        
        else:
            pass
        
        self.fig_fn = save_fn
        print 'Saved figure to: '+self.fig_fn
        
    def update_plot(self):
        """
        update any parameters that where changed using the built-in draw from
        canvas.  
        
        Use this if you change an of the .fig or axes properties
        
        :Example: ::
            
            >>> # to change the grid lines to only be on the major ticks
            >>> import mtpy.modeling.occam2d as occam2d
            >>> dfn = r"/home/occam2d/Inv1/data.dat"
            >>> ocd = occam2d.Occam2DData(dfn)
            >>> ps1 = ocd.plotAllResponses()
            >>> [ax.grid(True, which='major') for ax in [ps1.axrte,ps1.axtep]]
            >>> ps1.update_plot()
        
        """

        self.fig.canvas.draw()
                          
    def __str__(self):
        """
        rewrite the string builtin to give a useful message
        """
        
        return ("Plots RMS vs Iteration computed by Occam2D")

#==============================================================================
# plot pseudo section of data and model response                
#==============================================================================
class PlotPseudoSection(object):
    """
    plot a pseudo section of the data and response if given
    
        
    Arguments:
    -------------
        **data_fn** : string
                      full path to data file.
        
        **resp_fn** : string
                      full path to response file.
    
    ==================== ======================================================
    key words            description
    ==================== ======================================================
    axmpte               matplotlib.axes instance for TE model phase
    axmptm               matplotlib.axes instance for TM model phase
    axmrte               matplotlib.axes instance for TE model app. res 
    axmrtm               matplotlib.axes instance for TM model app. res 
    axpte                matplotlib.axes instance for TE data phase 
    axptm                matplotlib.axes instance for TM data phase
    axrte                matplotlib.axes instance for TE data app. res.
    axrtm                matplotlib.axes instance for TM data app. res.
    cb_pad               padding between colorbar and axes
    cb_shrink            percentage to shrink the colorbar to
    fig                  matplotlib.figure instance
    fig_dpi              resolution of figure in dots per inch
    fig_num              number of figure instance
    fig_size             size of figure in inches (width, height)
    font_size            size of font in points
    label_list            list to label plots
    ml                   factor to label stations if 2 every other station
                         is labeled on the x-axis
    period               np.array of periods to plot
    phase_cmap           color map name of phase
    phase_limits_te      limits for te phase in degrees (min, max)
    phase_limits_tm      limits for tm phase in degrees (min, max)            
    plot_resp            [ 'y' | 'n' ] to plot response
    plot_tipper          [ 'y' | 'n' ] to plot tipper
    plot_yn              [ 'y' | 'n' ] 'y' to plot on instantiation
    res_cmap             color map name for resistivity
    res_limits_te        limits for te resistivity in log scale (min, max)
    res_limits_tm        limits for tm resistivity in log scale (min, max)
    rp_list               list of dictionaries as made from read2Dresp
    station_id           index to get station name (min, max)
    station_list          station list got from rp_list
    subplot_bottom       subplot spacing from bottom (relative coordinates) 
    subplot_hspace       vertical spacing between subplots
    subplot_left         subplot spacing from left  
    subplot_right        subplot spacing from right
    subplot_top          subplot spacing from top
    subplot_wspace       horizontal spacing between subplots
    ==================== ======================================================
    
    =================== =======================================================
    Methods             Description
    =================== =======================================================
    plot                plots a pseudo-section of apparent resistiviy and phase
                        of data and model if given.  called on instantiation 
                        if plot_yn is 'y'.
    redraw_plot         call redraw_plot to redraw the figures, 
                        if one of the attributes has been changed
    save_figure         saves the matplotlib.figure instance to desired 
                        location and format
    =================== =======================================================
                    
   :Example: ::
        
        >>> import mtpy.modeling.occam2d as occam2d
        >>> r_fn = r"/home/Occam2D/Line1/Inv1/Test_15.resp"
        >>> d_fn = r"/home/Occam2D/Line1/Inv1/DataRW.dat"
        >>> ps_plot = occam2d.PlotPseudoSection(d_fn, r_fn) 
    
    """
    
    def __init__(self, data_fn, resp_fn=None, **kwargs):
        
        self.data_fn = data_fn
        self.resp_fn = resp_fn
        
        self.plot_resp = kwargs.pop('plot_resp', 'y')
        if self.resp_fn is None:
            self.plot_resp = 'n'
        
        self.label_list = [r'$\rho_{TE-Data}$',r'$\rho_{TE-Model}$',
                          r'$\rho_{TM-Data}$',r'$\rho_{TM-Model}$',
                          '$\phi_{TE-Data}$','$\phi_{TE-Model}$',
                          '$\phi_{TM-Data}$','$\phi_{TM-Model}$',
                          '$\Re e\{T_{Data}\}$','$\Re e\{T_{Model}\}$',
                          '$\Im m\{T_{Data}\}$','$\Im m\{T_{Model}\}$']
        
        self.phase_limits_te = kwargs.pop('phase_limits_te', (-5, 95))
        self.phase_limits_tm = kwargs.pop('phase_limits_tm', (-5, 95))
        self.res_limits_te = kwargs.pop('res_limits_te', (0,3))
        self.res_limits_tm = kwargs.pop('res_limits_tm', (0,3))
        self.tip_limits_re = kwargs.pop('tip_limits_re', (-1, 1))
        self.tip_limits_im = kwargs.pop('tip_limits_im', (-1, 1))
        
        self.phase_cmap = kwargs.pop('phase_cmap', 'jet')
        self.res_cmap = kwargs.pop('res_cmap', 'jet_r')
        self.tip_cmap = kwargs.pop('res_cmap', 'Spectral')
        
        self.ml = kwargs.pop('ml', 2)
        self.station_id = kwargs.pop('station_id', [0,4])

        self.fig_num = kwargs.pop('fig_num', 1)
        self.fig_size = kwargs.pop('fig_size', [6, 6])
        self.fig_dpi = kwargs.pop('dpi', 300)
        
        self.subplot_wspace = .025
        self.subplot_hspace = .0
        self.subplot_right = .95
        self.subplot_left = .085
        self.subplot_top = .97
        self.subplot_bottom = .1

        self.font_size = kwargs.pop('font_size', 6)
        
        self.plot_type = kwargs.pop('plot_type', '1')
        self.plot_num = kwargs.pop('plot_num', 2)
        self.plot_tipper = kwargs.pop('plot_tipper', 'n')
        self.plot_yn = kwargs.pop('plot_yn', 'y')
        
        self.cb_shrink = .7
        self.cb_pad = .015
        
        self.axrte = None
        self.axrtm = None
        self.axpte = None
        self.axptm = None
        self.axmrte = None
        self.axmrtm = None
        self.axmpte = None
        self.axmptm = None
        self.axtpr = None
        self.axtpi = None
        self.axmtpr = None
        self.axmtpi = None
        
        self.te_res_arr = None
        self.tm_res_arr = None
        self.te_phase_arr = None
        self.tm_phase_arr = None
        self.tip_real_arr = None
        self.tip_imag_arr = None
        
        self.fig = None
        
        if self.plot_yn == 'y':
            self.plot()
                        
    def plot(self):
        """
        plot pseudo section of data and response if given
        
        """
        if self.plot_resp == 'y':
            nr = 2
        else:
            nr = 1
            
        data_obj = Data()
        data_obj.read_data_file(self.data_fn)
        
        if self.resp_fn is not None:
            resp_obj = Response()
            resp_obj.read_response_file(self.resp_fn)
            
        ns = len(data_obj.station_list)
        nf = len(data_obj.period)
        ylimits = (data_obj.period.max(), data_obj.period.min())
        
        #make a grid for pcolormesh so you can have a log scale
        #get things into arrays for plotting
        offset_list = np.zeros(ns+1)
        te_res_arr = np.ones((nf, ns, nr))    
        tm_res_arr = np.ones((nf, ns, nr))    
        te_phase_arr = np.zeros((nf, ns, nr))    
        tm_phase_arr = np.zeros((nf, ns, nr))
        tip_real_arr = np.zeros((nf, ns, nr))
        tip_imag_arr = np.zeros((nf, ns, nr))
    
        for ii, d_dict in enumerate(data_obj.data):
            offset_list[ii] = d_dict['offset']     
            te_res_arr[:, ii, 0] = d_dict['te_res'][0]
            tm_res_arr[:, ii, 0] = d_dict['tm_res'][0]
            te_phase_arr[:, ii, 0] = d_dict['te_phase'][0]
            tm_phase_arr[:, ii, 0] = d_dict['tm_phase'][0]
            tip_real_arr[:, ii, 0] = d_dict['re_tip'][0]
            tip_imag_arr[:, ii, 0] = d_dict['im_tip'][0]
            
        #read in response data
        if self.plot_resp == 'y':
            for ii, r_dict in enumerate(resp_obj.resp):     
                te_res_arr[:, ii, 1] = r_dict['te_res'][0]
                tm_res_arr[:, ii, 1] = r_dict['tm_res'][0]
                te_phase_arr[:, ii, 1] = r_dict['te_phase'][0]
                tm_phase_arr[:, ii, 1] = r_dict['tm_phase'][0]
                tip_real_arr[:, ii, 1] = r_dict['re_tip'][0]
                tip_imag_arr[:, ii, 1] = r_dict['im_tip'][0]
         
        #need to make any zeros 1 for taking log10 
        te_res_arr[np.where(te_res_arr == 0)] = 1.0
        tm_res_arr[np.where(tm_res_arr == 0)] = 1.0
                
        self.te_res_arr = te_res_arr
        self.tm_res_arr = tm_res_arr
        self.te_phase_arr = te_phase_arr
        self.tm_phase_arr = tm_phase_arr
        self.tip_real_arr = tip_real_arr
        self.tip_imag_arr = tip_imag_arr
         
        #need to extend the last grid cell because meshgrid expects n+1 cells 
        offset_list[-1] = offset_list[-2]*1.15       
        #make a meshgrid for plotting
        #flip frequency so bottom corner is long period
        dgrid, fgrid = np.meshgrid(offset_list, data_obj.period[::-1])
    
        #make list for station labels
        sindex_1 = self.station_id[0]
        sindex_2 = self.station_id[1]
        slabel = [data_obj.station_list[ss][sindex_1:sindex_2] 
                    for ss in range(0, ns, self.ml)]

        xloc = offset_list[0]+abs(offset_list[0]-offset_list[1])/5
        yloc = 1.10*data_obj.period[1]
        
        
        plt.rcParams['font.size'] = self.font_size
        plt.rcParams['figure.subplot.bottom'] = self.subplot_bottom
        plt.rcParams['figure.subplot.top'] = self.subplot_top  
        plt.rcParams['figure.subplot.right'] = self.subplot_right  
        plt.rcParams['figure.subplot.left'] = self.subplot_left  
        
        log_labels_te = ['10$^{0}$'.format('{'+str(nn)+'}')
                 for nn in np.arange(int(self.res_limits_te[0]), 
                                     int(self.res_limits_te[1])+1)]
        log_labels_tm = ['10$^{0}$'.format('{'+str(nn)+'}')
                         for nn in np.arange(int(self.res_limits_tm[0]), 
                                             int(self.res_limits_tm[1])+1)]
        
        self.fig = plt.figure(self.fig_num, self.fig_size, dpi=self.fig_dpi)
        plt.clf()
           
        if self.plot_resp == 'y':
            if self.plot_tipper == 'y':
                gs1 = gridspec.GridSpec(1, 3,
                                        left=self.subplot_left,
                                        right=self.subplot_right,
                                        wspace=self.subplot_wspace)
                gs4 = gridspec.GridSpecFromSubplotSpec(2, 2,
                                                   hspace=self.subplot_hspace,
                                                   wspace=0,
                                                   subplot_spec=gs1[2])
            else:
                gs1 = gridspec.GridSpec(1, 2,
                                        left=self.subplot_left,
                                        right=self.subplot_right,
                                        wspace=self.subplot_wspace)
            gs2 = gridspec.GridSpecFromSubplotSpec(2, 2,
                                                   hspace=self.subplot_hspace,
                                                   wspace=0,
                                                   subplot_spec=gs1[0])
            gs3 = gridspec.GridSpecFromSubplotSpec(2, 2,
                                                   hspace=self.subplot_hspace,
                                                   wspace=0,
                                                   subplot_spec=gs1[1])
            
            #plot TE resistivity data
            self.axrte = plt.Subplot(self.fig, gs2[0, 0])
            self.fig.add_subplot(self.axrte)
            self.axrte.pcolormesh(dgrid, 
                                  fgrid, 
                                  np.flipud(np.log10(te_res_arr[:, :, 0])),
                                  cmap=self.res_cmap,
                                  vmin=self.res_limits_te[0],
                                  vmax=self.res_limits_te[1])
            
            #plot TE resistivity model
            self.axmrte = plt.Subplot(self.fig, gs2[0, 1])
            self.fig.add_subplot(self.axmrte)
            self.axmrte.pcolormesh(dgrid,
                                   fgrid,
                                   np.flipud(np.log10(te_res_arr[:, :, 1])),
                                   cmap=self.res_cmap,
                                   vmin=self.res_limits_te[0],
                                   vmax=self.res_limits_te[1])
            
            #plot TM resistivity data
            self.axrtm = plt.Subplot(self.fig, gs3[0, 0])
            self.fig.add_subplot(self.axrtm)   
            self.axrtm.pcolormesh(dgrid,
                                  fgrid,
                                  np.flipud(np.log10(tm_res_arr[:,:,0])),
                                  cmap=self.res_cmap,
                                  vmin=self.res_limits_tm[0],
                                  vmax=self.res_limits_tm[1])
            
            #plot TM resistivity model
            self.axmrtm = plt.Subplot(self.fig, gs3[0, 1])
            self.fig.add_subplot(self.axmrtm)
            self.axmrtm.pcolormesh(dgrid,
                                   fgrid,
                                   np.flipud(np.log10(tm_res_arr[:,:,1])),
                                   cmap=self.res_cmap,
                                   vmin=self.res_limits_tm[0],
                                   vmax=self.res_limits_tm[1])
    
            #plot TE phase data
            self.axpte = plt.Subplot(self.fig, gs2[1, 0])
            self.fig.add_subplot(self.axpte)
            self.axpte.pcolormesh(dgrid,
                                  fgrid,
                                  np.flipud(te_phase_arr[:,:,0]),
                                  cmap=self.phase_cmap,
                                  vmin=self.phase_limits_te[0],
                                  vmax=self.phase_limits_te[1])
            
            #plot TE phase model
            self.axmpte = plt.Subplot(self.fig, gs2[1, 1])
            self.fig.add_subplot(self.axmpte)
            self.axmpte.pcolormesh(dgrid,
                                   fgrid,
                                   np.flipud(te_phase_arr[:,:,1]),
                                   cmap=self.phase_cmap,
                                   vmin=self.phase_limits_te[0],
                                   vmax=self.phase_limits_te[1])
            
            #plot TM phase data 
            self.axptm = plt.Subplot(self.fig, gs3[1, 0])
            self.fig.add_subplot(self.axptm)              
            self.axptm.pcolormesh(dgrid,
                                  fgrid,
                                  np.flipud(tm_phase_arr[:,:,0]),
                                  cmap=self.phase_cmap,
                                  vmin=self.phase_limits_tm[0],
                                  vmax=self.phase_limits_tm[1])
            
            #plot TM phase model
            self.axmptm = plt.Subplot(self.fig, gs3[1, 1])
            self.fig.add_subplot(self.axmptm)
            self.axmptm.pcolormesh(dgrid,
                                   fgrid,
                                   np.flipud(tm_phase_arr[:,:,1]),
                                   cmap=self.phase_cmap,
                                   vmin=self.phase_limits_tm[0],
                                   vmax=self.phase_limits_tm[1])
            
            ax_list=[self.axrte, self.axmrte, self.axrtm, self.axmrtm, 
                   self.axpte, self.axmpte, self.axptm, self.axmptm]
                   
            if self.plot_tipper == 'y':
                #plot real tipper  data
                self.axtpr = plt.Subplot(self.fig, gs4[0, 0])
                self.fig.add_subplot(self.axtpr)
                self.axtpr.pcolormesh(dgrid,
                                       fgrid,
                                       np.flipud(tip_real_arr[:,:,0]),
                                       cmap=self.tip_cmap,
                                       vmin=self.tip_limits_re[0],
                                       vmax=self.tip_limits_re[1])
                #plot real tipper  model
                self.axmtpr = plt.Subplot(self.fig, gs4[0, 1])
                self.fig.add_subplot(self.axmtpr)
                self.axmtpr.pcolormesh(dgrid,
                                       fgrid,
                                       np.flipud(tip_real_arr[:,:,1]),
                                       cmap=self.tip_cmap,
                                       vmin=self.tip_limits_re[0],
                                       vmax=self.tip_limits_re[1])
                
                #plot imag tipper  data
                self.axtpi = plt.Subplot(self.fig, gs4[1, 0])
                self.fig.add_subplot(self.axtpi)
                self.axtpi.pcolormesh(dgrid,
                                       fgrid,
                                       np.flipud(tip_imag_arr[:,:,0]),
                                       cmap=self.tip_cmap,
                                       vmin=self.tip_limits_re[0],
                                       vmax=self.tip_limits_re[1])
                #plot imag tipper  model
                self.axmtpi = plt.Subplot(self.fig, gs4[1, 1])
                self.fig.add_subplot(self.axmtpi)
                self.axmtpi.pcolormesh(dgrid,
                                       fgrid,
                                       np.flipud(tip_imag_arr[:,:,1]),
                                       cmap=self.tip_cmap,
                                       vmin=self.tip_limits_re[0],
                                       vmax=self.tip_limits_re[1])
                                       
                ax_list.append(self.axtpr)
                ax_list.append(self.axmtpr)
                ax_list.append(self.axtpi)
                ax_list.append(self.axmtpi)
            
            #make everthing look tidy
            for xx, ax in enumerate(ax_list):
                ax.semilogy()
                ax.set_ylim(ylimits)
                ax.xaxis.set_ticks(offset_list[np.arange(0, ns, self.ml)])
                ax.xaxis.set_ticks(offset_list, minor=True)
                ax.xaxis.set_ticklabels(slabel)
                ax.set_xlim(offset_list.min(),offset_list.max())
                if np.remainder(xx, 2.0) == 1:
                    plt.setp(ax.yaxis.get_ticklabels(), visible=False)
                    cbx = mcb.make_axes(ax, 
                                        shrink=self.cb_shrink, 
                                        pad=self.cb_pad)
                if xx == 2 or xx == 6 or xx == 8 or xx == 10:
                    plt.setp(ax.yaxis.get_ticklabels(), visible=False)
                                        
                if xx < 4:
                    plt.setp(ax.xaxis.get_ticklabels(), visible=False)
                    if xx == 1:
                        cb = mcb.ColorbarBase(cbx[0],cmap=self.res_cmap,
                                norm=Normalize(vmin=self.res_limits_te[0],
                                               vmax=self.res_limits_te[1]))
                        cb.set_ticks(np.arange(int(self.res_limits_te[0]),
                                               int(self.res_limits_te[1])+1))
                        cb.set_ticklabels(log_labels_te)
                    if xx == 3:
                        cb = mcb.ColorbarBase(cbx[0],cmap=self.res_cmap,
                                norm=Normalize(vmin=self.res_limits_tm[0],
                                               vmax=self.res_limits_tm[1]))
                        cb.set_label('App. Res. ($\Omega \cdot$m)',
                                     fontdict={'size':self.font_size+1,
                                               'weight':'bold'})
                        cb.set_label('Resistivity ($\Omega \cdot$m)',
                                     fontdict={'size':self.font_size+1,
                                               'weight':'bold'})
                        cb.set_ticks(np.arange(int(self.res_limits_tm[0]),
                                               int(self.res_limits_tm[1])+1))
                        cb.set_ticklabels(log_labels_tm)
                else:
                    #color bar TE phase
                    if xx == 5:
                        cb = mcb.ColorbarBase(cbx[0],cmap=self.phase_cmap,
                                norm=Normalize(vmin=self.phase_limits_te[0],
                                               vmax=self.phase_limits_te[1]))
                    #color bar TM phase
                    if xx == 7:
                        cb = mcb.ColorbarBase(cbx[0],cmap=self.phase_cmap,
                                norm=Normalize(vmin=self.phase_limits_tm[0],
                                               vmax=self.phase_limits_tm[1]))
                        cb.set_label('Phase (deg)', 
                                     fontdict={'size':self.font_size+1,
                                               'weight':'bold'})
                    #color bar tipper Imag
                    if xx == 9:
                        cb = mcb.ColorbarBase(cbx[0],cmap=self.tip_cmap,
                                norm=Normalize(vmin=self.tip_limits_re[0],
                                               vmax=self.tip_limits_re[1]))
                        cb.set_label('Re{T}', 
                                     fontdict={'size':self.font_size+1,
                                               'weight':'bold'})
                    if xx == 11:
                        cb = mcb.ColorbarBase(cbx[0],cmap=self.tip_cmap,
                                norm=Normalize(vmin=self.tip_limits_im[0],
                                               vmax=self.tip_limits_im[1]))
                        cb.set_label('Im{T}', 
                                     fontdict={'size':self.font_size+1,
                                               'weight':'bold'})
                                               
                ax.text(xloc, yloc, self.label_list[xx],
                        fontdict={'size':self.font_size+1},
                        bbox={'facecolor':'white'},
                        horizontalalignment='left',
                        verticalalignment='top')
                if xx == 0 or xx == 4:
                    ax.set_ylabel('Period (s)',
                                  fontdict={'size':self.font_size+2, 
                                  'weight':'bold'})
                if xx>3:
                    ax.set_xlabel('Station',fontdict={'size':self.font_size+2,
                                                      'weight':'bold'})
                
                    
            plt.show()
            
        else: 
            if self.plot_tipper == 'y':
                gs1 = gridspec.GridSpec(2, 3,
                            left=self.subplot_left,
                            right=self.subplot_right,
                            hspace=self.subplot_hspace,
                            wspace=self.subplot_wspace)
            
            else:
                gs1 = gridspec.GridSpec(2, 2,
                            left=self.subplot_left,
                            right=self.subplot_right,
                            hspace=self.subplot_hspace,
                            wspace=self.subplot_wspace)
            
            #plot TE resistivity data
            self.axrte = self.fig.add_subplot(gs1[0, 0])
            self.axrte.pcolormesh(dgrid,
                                  fgrid,
                                  np.flipud(np.log10(te_res_arr[:, :, 0])),
                                  cmap=self.res_cmap,
                                  vmin=self.res_limits_te[0],
                                  vmax=self.res_limits_te[1])
            
            #plot TM resistivity data               
            self.axrtm = self.fig.add_subplot(gs1[0, 1])
            self.axrtm.pcolormesh(dgrid,
                                  fgrid,
                                  np.flipud(np.log10(tm_res_arr[:, :, 0])),
                                  cmap=self.res_cmap,
                                  vmin=self.res_limits_tm[0],
                                  vmax=self.res_limits_tm[1])
            
            #plot TE phase data
            self.axpte = self.fig.add_subplot(gs1[1, 0])
            self.axpte.pcolormesh(dgrid,
                                  fgrid,
                                  np.flipud(te_phase_arr[:, :, 0]),
                                  cmap=self.phase_cmap,
                                  vmin=self.phase_limits_te[0],
                                  vmax=self.phase_limits_te[1])
            
            #plot TM phase data               
            self.axptm = self.fig.add_subplot(gs1[1, 1])
            self.axptm.pcolormesh(dgrid,
                                  fgrid,
                                  np.flipud(tm_phase_arr[:,:, 0]),
                                  cmap=self.phase_cmap,
                                  vmin=self.phase_limits_tm[0],
                                  vmax=self.phase_limits_tm[1])
            ax_list = [self.axrte, self.axrtm, self.axpte, self.axptm]
            if self.plot_tipper == 'y':
                #plot real tipper  data
                self.axtpr = plt.Subplot(self.fig, gs1[0, 2])
                self.fig.add_subplot(self.axtpr)
                self.axtpr.pcolormesh(dgrid,
                                       fgrid,
                                       np.flipud(tip_real_arr[:,:,0]),
                                       cmap=self.tip_cmap,
                                       vmin=self.tip_limits_re[0],
                                       vmax=self.tip_limits_re[1])
                #plot real tipper  data
                self.axtpi = plt.Subplot(self.fig, gs1[1, 2])
                self.fig.add_subplot(self.axtpi)
                self.axtpi.pcolormesh(dgrid,
                                       fgrid,
                                       np.flipud(tip_imag_arr[:,:,0]),
                                       cmap=self.tip_cmap,
                                       vmin=self.tip_limits_re[0],
                                       vmax=self.tip_limits_re[1])
                ax_list.append(self.axtpr)
                ax_list.append(self.axtpi)

            #make everything look tidy
            for xx,ax in enumerate(ax_list):
                ax.semilogy()
                ax.set_ylim(ylimits)
                ax.xaxis.set_ticks(offset_list[np.arange(0, ns, self.ml)])
                ax.xaxis.set_ticks(offset_list, minor=True)
                ax.xaxis.set_ticklabels(slabel)
                ax.grid(True, alpha=.25)
                ax.set_xlim(offset_list.min(),offset_list.max())
                cbx = mcb.make_axes(ax, 
                                    shrink=self.cb_shrink, 
                                    pad=self.cb_pad)
                if xx == 0:
                    plt.setp(ax.xaxis.get_ticklabels(), visible=False)
                    cb = mcb.ColorbarBase(cbx[0],cmap=self.res_cmap,
                                    norm=Normalize(vmin=self.res_limits_te[0],
                                                   vmax=self.res_limits_te[1]))
                    cb.set_ticks(np.arange(self.res_limits_te[0], 
                                           self.res_limits_te[1]+1))
                    cb.set_ticklabels(log_labels_te)
                elif xx == 1:
                    plt.setp(ax.xaxis.get_ticklabels(), visible=False)
                    plt.setp(ax.yaxis.get_ticklabels(), visible=False)
                    
                    cb = mcb.ColorbarBase(cbx[0],cmap=self.res_cmap,
                                    norm=Normalize(vmin=self.res_limits_tm[0],
                                                   vmax=self.res_limits_tm[1]))
                    cb.set_label('App. Res. ($\Omega \cdot$m)',
                                 fontdict={'size':self.font_size+1,
                                           'weight':'bold'})
                    cb.set_ticks(np.arange(self.res_limits_tm[0], 
                                           self.res_limits_tm[1]+1))
                    cb.set_ticklabels(log_labels_tm)
                elif xx == 2:
                    cb = mcb.ColorbarBase(cbx[0],cmap=self.phase_cmap,
                                    norm=Normalize(vmin=self.phase_limits_te[0],
                                                   vmax=self.phase_limits_te[1]))
                    cb.set_ticks(np.arange(self.phase_limits_te[0], 
                                           self.phase_limits_te[1]+1, 15))
                elif xx == 3:
                    plt.setp(ax.yaxis.get_ticklabels(), visible=False)
                    cb = mcb.ColorbarBase(cbx[0],cmap=self.phase_cmap,
                                    norm=Normalize(vmin=self.phase_limits_tm[0],
                                                   vmax=self.phase_limits_tm[1]))
                    cb.set_label('Phase (deg)',
                                 fontdict={'size':self.font_size+1,
                                           'weight':'bold'})
                    cb.set_ticks(np.arange(self.phase_limits_te[0], 
                                           self.phase_limits_te[1]+1, 15))
                                           
                #real tipper                    
                elif xx == 4:
                    plt.setp(ax.xaxis.get_ticklabels(), visible=False)
                    plt.setp(ax.yaxis.get_ticklabels(), visible=False)
                    cb = mcb.ColorbarBase(cbx[0], cmap=self.tip_cmap, 
                                      norm=Normalize(vmin=self.tip_limits_re[0],
                                                     vmax=self.tip_limits_re[1]))
                    cb.set_label('Re{T}', 
                                 fontdict={'size':self.font_size+1,
                                           'weight':'bold'})               
                #imag tipper
                elif xx == 5:
                    plt.setp(ax.yaxis.get_ticklabels(), visible=False)
                    cb = mcb.ColorbarBase(cbx[0], cmap=self.tip_cmap, 
                                      norm=Normalize(vmin=self.tip_limits_im[0],
                                                     vmax=self.tip_limits_im[1]))
                    cb.set_label('Im{T}', 
                                 fontdict={'size':self.font_size+1,
                                           'weight':'bold'})
                    
                ax.text(xloc, yloc, self.label_list[2*xx],
                        fontdict={'size':self.font_size+1},
                        bbox={'facecolor':'white'},
                        horizontalalignment='left',
                        verticalalignment='top')
                if xx == 0 or xx == 2:
                    ax.set_ylabel('Period (s)',
                                  fontdict={'size':self.font_size+2,
                                            'weight':'bold'})
                if xx>1:
                    ax.set_xlabel('Station',fontdict={'size':self.font_size+2,
                                                      'weight':'bold'})
                
                    
            plt.show()
            
    def redraw_plot(self):
        """
        redraw plot if parameters were changed
        
        use this function if you updated some attributes and want to re-plot.
        
        :Example: ::
            
            >>> # change the color and marker of the xy components
            >>> import mtpy.modeling.occam2d as occam2d
            >>> ocd = occam2d.Occam2DData(r"/home/occam2d/Data.dat")
            >>> p1 = ocd.plotPseudoSection()
            >>> #change color of te markers to a gray-blue
            >>> p1.res_cmap = 'seismic_r'
            >>> p1.redraw_plot()
        """
        
        plt.close(self.fig)
        self.plot()
        
    def save_figure(self, save_fn, file_format='pdf', orientation='portrait', 
                  fig_dpi=None, close_plot='y'):
        """
        save_plot will save the figure to save_fn.
        
        Arguments:
        -----------
        
            **save_fn** : string
                          full path to save figure to, can be input as
                          * directory path -> the directory path to save to
                            in which the file will be saved as 
                            save_fn/station_name_PhaseTensor.file_format
                            
                          * full path -> file will be save to the given 
                            path.  If you use this option then the format
                            will be assumed to be provided by the path
                            
            **file_format** : [ pdf | eps | jpg | png | svg ]
                              file type of saved figure pdf,svg,eps... 
                              
            **orientation** : [ landscape | portrait ]
                              orientation in which the file will be saved
                              *default* is portrait
                              
            **fig_dpi** : int
                          The resolution in dots-per-inch the file will be
                          saved.  If None then the dpi will be that at 
                          which the figure was made.  I don't think that 
                          it can be larger than dpi of the figure.
                          
            **close_plot** : [ y | n ]
                             * 'y' will close the plot after saving.
                             * 'n' will leave plot open
                          
        :Example: ::
            
            >>> # to save plot as jpg
            >>> import mtpy.modeling.occam2d as occam2d
            >>> dfn = r"/home/occam2d/Inv1/data.dat"
            >>> ocd = occam2d.Occam2DData(dfn)
            >>> ps1 = ocd.plotPseudoSection()
            >>> ps1.save_plot(r'/home/MT/figures', file_format='jpg')
            
        """

        if fig_dpi == None:
            fig_dpi = self.fig_dpi
            
        if os.path.isdir(save_fn) == False:
            file_format = save_fn[-3:]
            self.fig.savefig(save_fn, dpi=fig_dpi, format=file_format,
                             orientation=orientation, bbox_inches='tight')
            
        else:
            save_fn = os.path.join(save_fn, 'OccamPseudoSection.'+
                                    file_format)
            self.fig.savefig(save_fn, dpi=fig_dpi, format=file_format,
                        orientation=orientation, bbox_inches='tight')
        
        if close_plot == 'y':
            plt.clf()
            plt.close(self.fig)
        
        else:
            pass
        
        self.fig_fn = save_fn
        print 'Saved figure to: '+self.fig_fn
        
    def update_plot(self):
        """
        update any parameters that where changed using the built-in draw from
        canvas.  
        
        Use this if you change an of the .fig or axes properties
        
        :Example: ::
            
            >>> # to change the grid lines to only be on the major ticks
            >>> import mtpy.modeling.occam2d as occam2d
            >>> dfn = r"/home/occam2d/Inv1/data.dat"
            >>> ocd = occam2d.Occam2DData(dfn)
            >>> ps1 = ocd.plotPseudoSection()
            >>> [ax.grid(True, which='major') for ax in [ps1.axrte,ps1.axtep]]
            >>> ps1.update_plot()
        
        """

        self.fig.canvas.draw()
                          
    def __str__(self):
        """
        rewrite the string builtin to give a useful message
        """
        
        return ("Plots a pseudo section of TE and TM modes for data and "
                "response if given.") 
#==============================================================================
# plot misfits as a pseudo-section
#==============================================================================
class PlotMisfitPseudoSection(object):
    """
    plot a pseudo section of the data and response if given
    
        
    Arguments:
    -------------
        **rp_list** : list of dictionaries for each station with keywords:
                
                * *station* : string
                             station name
                
                * *offset* : float
                             relative offset
                
                * *resxy* : np.array(nf,4)
                            TE resistivity and error as row 0 and 1 respectively
                
                * *resyx* : np.array(fn,4)
                            TM resistivity and error as row 0 and 1 respectively
                
                * *phasexy* : np.array(nf,4)
                              TE phase and error as row 0 and 1 respectively
                
                * *phaseyx* : np.array(nf,4)
                              Tm phase and error as row 0 and 1 respectively
                
                * *realtip* : np.array(nf,4)
                              Real Tipper and error as row 0 and 1 respectively
                
                * *imagtip* : np.array(nf,4)
                              Imaginary Tipper and error as row 0 and 1 
                              respectively
                
                Note: that the resistivity will be in log10 space.  Also, there
                are 2 extra rows in the data arrays, this is to put the 
                response from the inversion.  
        
        **period** : np.array of periods to plot that correspond to the index
                     values of each rp_list entry ie. resxy.
    
    ==================== ==================================================
    key words            description
    ==================== ==================================================
    axmpte               matplotlib.axes instance for TE model phase
    axmptm               matplotlib.axes instance for TM model phase
    axmrte               matplotlib.axes instance for TE model app. res 
    axmrtm               matplotlib.axes instance for TM model app. res 
    axpte                matplotlib.axes instance for TE data phase 
    axptm                matplotlib.axes instance for TM data phase
    axrte                matplotlib.axes instance for TE data app. res.
    axrtm                matplotlib.axes instance for TM data app. res.
    cb_pad               padding between colorbar and axes
    cb_shrink            percentage to shrink the colorbar to
    fig                  matplotlib.figure instance
    fig_dpi              resolution of figure in dots per inch
    fig_num              number of figure instance
    fig_size             size of figure in inches (width, height)
    font_size            size of font in points
    label_list            list to label plots
    ml                   factor to label stations if 2 every other station
                         is labeled on the x-axis
    period               np.array of periods to plot
    phase_cmap           color map name of phase
    phase_limits_te      limits for te phase in degrees (min, max)
    phase_limits_tm      limits for tm phase in degrees (min, max)            
    plot_resp            [ 'y' | 'n' ] to plot response
    plot_yn              [ 'y' | 'n' ] 'y' to plot on instantiation

    res_cmap             color map name for resistivity
    res_limits_te        limits for te resistivity in log scale (min, max)
    res_limits_tm        limits for tm resistivity in log scale (min, max)
    rp_list               list of dictionaries as made from read2Dresp
    station_id           index to get station name (min, max)
    station_list          station list got from rp_list
    subplot_bottom       subplot spacing from bottom (relative coordinates) 
    subplot_hspace       vertical spacing between subplots
    subplot_left         subplot spacing from left  
    subplot_right        subplot spacing from right
    subplot_top          subplot spacing from top
    subplot_wspace       horizontal spacing between subplots
    ==================== ==================================================
    
    =================== =======================================================
    Methods             Description
    =================== =======================================================
    plot                plots a pseudo-section of apparent resistiviy and phase
                        of data and model if given.  called on instantiation 
                        if plot_yn is 'y'.
    redraw_plot         call redraw_plot to redraw the figures, 
                        if one of the attributes has been changed
    save_figure         saves the matplotlib.figure instance to desired 
                        location and format
    =================== =======================================================
                    
   :Example: ::
        
        >>> import mtpy.modeling.occam2d as occam2d
        >>> ocd = occam2d.Occam2DData()
        >>> rfile = r"/home/Occam2D/Line1/Inv1/Test_15.resp"
        >>> ocd.data_fn = r"/home/Occam2D/Line1/Inv1/DataRW.dat"
        >>> ps1 = ocd.plot2PseudoSection(resp_fn=rfile) 
    
    """
    
    def __init__(self, data_fn, resp_fn, **kwargs):
        
        self.data_fn = data_fn
        self.resp_fn = resp_fn
        
        self.label_list = [r'$\rho_{TE}$', r'$\rho_{TM}$',
                           '$\phi_{TE}$', '$\phi_{TM}$',
                           '$\Re e\{T\}$', '$\Im m\{T\}$']
                           
        self.phase_limits_te = kwargs.pop('phase_limits_te', (-10, 10))
        self.phase_limits_tm = kwargs.pop('phase_limits_tm', (-10, 10))
        self.res_limits_te = kwargs.pop('res_limits_te', (-2, 2))
        self.res_limits_tm = kwargs.pop('res_limits_tm', (-2, 2))
        self.tip_limits_re = kwargs.pop('tip_limits_re', (-.2, .2))
        self.tip_limits_im = kwargs.pop('tip_limits_im', (-.2, .2))
        
        self.phase_cmap = kwargs.pop('phase_cmap', 'BrBG')
        self.res_cmap = kwargs.pop('res_cmap', 'BrBG_r')
        self.tip_cmap = kwargs.pop('tip_cmap', 'PuOr')
        self.plot_tipper = kwargs.pop('plot_tipper', 'n')
        
        self.ml = kwargs.pop('ml', 2)
        self.station_id = kwargs.pop('station_id', [0,4])

        self.fig_num = kwargs.pop('fig_num', 1)
        self.fig_size = kwargs.pop('fig_size', [6, 6])
        self.fig_dpi = kwargs.pop('dpi', 300)
        
        self.subplot_wspace = .0025
        self.subplot_hspace = .0
        self.subplot_right = .95
        self.subplot_left = .085
        self.subplot_top = .97
        self.subplot_bottom = .1

        self.font_size = kwargs.pop('font_size', 6)
        self.plot_yn = kwargs.pop('plot_yn', 'y')
        
        self.cb_shrink = .7
        self.cb_pad = .015
        
        self.axrte = None
        self.axrtm = None
        self.axpte = None
        self.axptm = None
        self.axtpr = None
        self.axtpi = None
        
        self.misfit_te_res = None       
        self.misfit_te_phase = None       
        self.misfit_tm_res = None        
        self.misfit_tm_phase = None
        self.misfit_tip_real = None
        self.misfit_tip_imag = None

        self.fig = None
        self._data_obj = None
        
        if self.plot_yn == 'y':
            self.plot()
            
    def get_misfit(self):
        """
        compute misfit of MT response found from the model and the data.
        
        Need to normalize correctly
        """
        data_obj = Data()
        data_obj.read_data_file(self.data_fn)
        self._data_obj = data_obj
        
        resp_obj = Response()
        resp_obj.read_response_file(self.resp_fn)
        
        
        n_stations = len(data_obj.station_list)
        n_periods = len(data_obj.freq)
        
        self.misfit_te_res = np.zeros((n_periods, n_stations))        
        self.misfit_te_phase = np.zeros((n_periods, n_stations))        
        self.misfit_tm_res = np.zeros((n_periods, n_stations))        
        self.misfit_tm_phase = np.zeros((n_periods, n_stations))
        self.misfit_tip_real = np.zeros((n_periods, n_stations))
        self.misfit_tip_imag = np.zeros((n_periods, n_stations))
        
        for rr, r_dict in zip(range(n_stations), resp_obj.resp):
            self.misfit_te_res[:, rr] = r_dict['te_res'][1]
            self.misfit_tm_res[:, rr] = r_dict['tm_res'][1]
            self.misfit_te_phase[:, rr] = r_dict['te_phase'][1]             
            self.misfit_tm_phase[:, rr] = r_dict['tm_phase'][1] 
            self.misfit_tip_real[:, rr] = r_dict['re_tip'][1] 
            self.misfit_tip_imag[:, rr] = r_dict['im_tip'][1] 
                                          
        self.misfit_te_res = np.nan_to_num(self.misfit_te_res)
        self.misfit_te_phase = np.nan_to_num(self.misfit_te_phase)
        self.misfit_tm_res = np.nan_to_num(self.misfit_tm_res)
        self.misfit_tm_phase = np.nan_to_num(self.misfit_tm_phase)
        self.misfit_tip_real = np.nan_to_num(self.misfit_tip_real)
        self.misfit_tip_imag = np.nan_to_num(self.misfit_tip_imag)
                        
    def plot(self):
        """
        plot pseudo section of data and response if given
        
        """
         
        self.get_misfit()
        
        ylimits = (self._data_obj.period.max(), self._data_obj.period.min())
        
        offset_list = np.append(self._data_obj.station_locations, 
                                self._data_obj.station_locations[-1]*1.15)
        
        #make a meshgrid for plotting
        #flip frequency so bottom corner is long period
        dgrid, fgrid = np.meshgrid(offset_list, self._data_obj.period[::-1])
    
        #make list for station labels
        ns = len(self._data_obj.station_list)
        sindex_1 = self.station_id[0]
        sindex_2 = self.station_id[1]
        slabel = [self._data_obj.station_list[ss][sindex_1:sindex_2] 
                    for ss in range(0, ns, self.ml)]

        xloc = offset_list[0]+abs(offset_list[0]-offset_list[1])/5
        yloc = 1.10*self._data_obj.period[1]
        
        plt.rcParams['font.size'] = self.font_size
        plt.rcParams['figure.subplot.bottom'] = self.subplot_bottom
        plt.rcParams['figure.subplot.top'] = self.subplot_top
        plt.rcParams['figure.subplot.right'] = self.subplot_right
        plt.rcParams['figure.subplot.left'] = self.subplot_left
        plt.rcParams['figure.subplot.hspace'] = self.subplot_hspace
        plt.rcParams['figure.subplot.wspace'] = self.subplot_wspace        
        
        self.fig = plt.figure(self.fig_num, self.fig_size, dpi=self.fig_dpi)
        plt.clf()
        
        if self.plot_tipper != 'y':
            self.axrte = self.fig.add_subplot(2, 2, 1)
            self.axrtm = self.fig.add_subplot(2, 2, 2, sharex=self.axrte)
            self.axpte = self.fig.add_subplot(2, 2, 3, sharex=self.axrte)
            self.axptm = self.fig.add_subplot(2, 2, 4, sharex=self.axrte)
        
        else:
            self.axrte = self.fig.add_subplot(2, 3, 1)
            self.axrtm = self.fig.add_subplot(2, 3, 2, sharex=self.axrte)
            self.axpte = self.fig.add_subplot(2, 3, 4, sharex=self.axrte)
            self.axptm = self.fig.add_subplot(2, 3, 5, sharex=self.axrte)
            self.axtpr = self.fig.add_subplot(2, 3, 3, sharex=self.axrte)
            self.axtpi = self.fig.add_subplot(2, 3, 6, sharex=self.axrte)
        
        #--> TE Resistivity
        self.axrte.pcolormesh(dgrid, 
                              fgrid, 
                              np.flipud(self.misfit_te_res),
                              cmap=self.res_cmap,
                              vmin=self.res_limits_te[0],
                              vmax=self.res_limits_te[1])
        #--> TM Resistivity
        self.axrtm.pcolormesh(dgrid, 
                              fgrid, 
                              np.flipud(self.misfit_tm_res),
                              cmap=self.res_cmap,
                              vmin=self.res_limits_tm[0],
                              vmax=self.res_limits_tm[1])
        #--> TE Phase
        self.axpte.pcolormesh(dgrid, 
                              fgrid, 
                              np.flipud(self.misfit_te_phase),
                              cmap=self.phase_cmap,
                              vmin=self.phase_limits_te[0],
                              vmax=self.phase_limits_te[1])
        #--> TM Phase
        self.axptm.pcolormesh(dgrid, 
                              fgrid, 
                              np.flipud(self.misfit_tm_phase),
                              cmap=self.phase_cmap,
                              vmin=self.phase_limits_tm[0],
                              vmax=self.phase_limits_tm[1])
           
            
        ax_list = [self.axrte, self.axrtm, self.axpte, self.axptm]
            
        if self.plot_tipper == 'y':
            self.axtpr.pcolormesh(dgrid, 
                                  fgrid, 
                                  np.flipud(self.misfit_tip_real),
                                  cmap=self.tip_cmap,
                                  vmin=self.tip_limits_re[0],
                                  vmax=self.tip_limits_re[1])
            self.axtpi.pcolormesh(dgrid, 
                                  fgrid, 
                                  np.flipud(self.misfit_tip_imag),
                                  cmap=self.tip_cmap,
                                  vmin=self.tip_limits_im[0],
                                  vmax=self.tip_limits_im[1])
                                  
            ax_list.append(self.axtpr)
            ax_list.append(self.axtpi)
         #make everthing look tidy
        for xx, ax in enumerate(ax_list):
            ax.semilogy()
            ax.set_ylim(ylimits)
            ax.xaxis.set_ticks(offset_list[np.arange(0, ns, self.ml)])
            ax.xaxis.set_ticks(offset_list, minor=True)
            ax.xaxis.set_ticklabels(slabel)
            ax.set_xlim(offset_list.min(),offset_list.max())
            cbx = mcb.make_axes(ax, 
                                shrink=self.cb_shrink, 
                                pad=self.cb_pad)
            
            #te res                        
            if xx == 0:
                plt.setp(ax.xaxis.get_ticklabels(), visible=False)
                cb = mcb.ColorbarBase(cbx[0],cmap=self.res_cmap,
                        norm=Normalize(vmin=self.res_limits_te[0],
                                       vmax=self.res_limits_te[1]))
            #tm res
            elif xx == 1:
                plt.setp(ax.xaxis.get_ticklabels(), visible=False)
                plt.setp(ax.yaxis.get_ticklabels(), visible=False)
                cb = mcb.ColorbarBase(cbx[0],cmap=self.res_cmap,
                        norm=Normalize(vmin=self.res_limits_tm[0],
                                       vmax=self.res_limits_tm[1]))
                cb.set_label('Log$_{10}$ App. Res. ($\Omega \cdot$m)',
                             fontdict={'size':self.font_size+1,
                                       'weight':'bold'})
            #te phase
            elif xx == 2:
                cb = mcb.ColorbarBase(cbx[0],cmap=self.phase_cmap,
                        norm=Normalize(vmin=self.phase_limits_te[0],
                                       vmax=self.phase_limits_te[1]))
            #tm phase
            elif xx == 3:
                plt.setp(ax.yaxis.get_ticklabels(), visible=False)
                cb = mcb.ColorbarBase(cbx[0],cmap=self.phase_cmap,
                        norm=Normalize(vmin=self.phase_limits_tm[0],
                                       vmax=self.phase_limits_tm[1]))
                cb.set_label('Phase (deg)', 
                             fontdict={'size':self.font_size+1,
                                       'weight':'bold'})
            
            #real tipper                    
            elif xx == 4:
                plt.setp(ax.xaxis.get_ticklabels(), visible=False)
                plt.setp(ax.yaxis.get_ticklabels(), visible=False)
                cb = mcb.ColorbarBase(cbx[0], cmap=self.tip_cmap, 
                                  norm=Normalize(vmin=self.tip_limits_re[0],
                                                 vmax=self.tip_limits_re[1]))
                cb.set_label('Re{Tip}', 
                             fontdict={'size':self.font_size+1,
                                       'weight':'bold'})               
            #imag tipper
            elif xx == 5:
                plt.setp(ax.yaxis.get_ticklabels(), visible=False)
                cb = mcb.ColorbarBase(cbx[0], cmap=self.tip_cmap, 
                                  norm=Normalize(vmin=self.tip_limits_im[0],
                                                 vmax=self.tip_limits_im[1]))
                cb.set_label('Im{Tip}', 
                             fontdict={'size':self.font_size+1,
                                       'weight':'bold'})
                                       
            #make label for plot
            ax.text(xloc, yloc, self.label_list[xx],
                    fontdict={'size':self.font_size+2},
                    bbox={'facecolor':'white'},
                    horizontalalignment='left',
                    verticalalignment='top')
            
            if xx == 0 or xx == 2:
                ax.set_ylabel('Period (s)',
                              fontdict={'size':self.font_size+2, 
                              'weight':'bold'})
            if xx > 1:
                ax.set_xlabel('Station',fontdict={'size':self.font_size+2,
                                                  'weight':'bold'})
            
        
       
                
        plt.show()
            
    def redraw_plot(self):
        """
        redraw plot if parameters were changed
        
        use this function if you updated some attributes and want to re-plot.
        
        :Example: ::
            
            >>> # change the color and marker of the xy components
            >>> import mtpy.modeling.occam2d as occam2d
            >>> ocd = occam2d.Occam2DData(r"/home/occam2d/Data.dat")
            >>> p1 = ocd.plotPseudoSection()
            >>> #change color of te markers to a gray-blue
            >>> p1.res_cmap = 'seismic_r'
            >>> p1.redraw_plot()
        """
        
        plt.close(self.fig)
        self.plot()
        
    def save_figure(self, save_fn, file_format='pdf', orientation='portrait', 
                  fig_dpi=None, close_plot='y'):
        """
        save_plot will save the figure to save_fn.
        
        Arguments:
        -----------
        
            **save_fn** : string
                          full path to save figure to, can be input as
                          * directory path -> the directory path to save to
                            in which the file will be saved as 
                            save_fn/station_name_PhaseTensor.file_format
                            
                          * full path -> file will be save to the given 
                            path.  If you use this option then the format
                            will be assumed to be provided by the path
                            
            **file_format** : [ pdf | eps | jpg | png | svg ]
                              file type of saved figure pdf,svg,eps... 
                              
            **orientation** : [ landscape | portrait ]
                              orientation in which the file will be saved
                              *default* is portrait
                              
            **fig_dpi** : int
                          The resolution in dots-per-inch the file will be
                          saved.  If None then the dpi will be that at 
                          which the figure was made.  I don't think that 
                          it can be larger than dpi of the figure.
                          
            **close_plot** : [ y | n ]
                             * 'y' will close the plot after saving.
                             * 'n' will leave plot open
                          
        :Example: ::
            
            >>> # to save plot as jpg
            >>> import mtpy.modeling.occam2d as occam2d
            >>> dfn = r"/home/occam2d/Inv1/data.dat"
            >>> ocd = occam2d.Occam2DData(dfn)
            >>> ps1 = ocd.plotPseudoSection()
            >>> ps1.save_plot(r'/home/MT/figures', file_format='jpg')
            
        """

        if fig_dpi == None:
            fig_dpi = self.fig_dpi
            
        if os.path.isdir(save_fn) == False:
            file_format = save_fn[-3:]
            self.fig.savefig(save_fn, dpi=fig_dpi, format=file_format,
                             orientation=orientation, bbox_inches='tight')
            
        else:
            save_fn = os.path.join(save_fn, 'OccamMisfitPseudoSection.'+
                                    file_format)
            self.fig.savefig(save_fn, dpi=fig_dpi, format=file_format,
                        orientation=orientation, bbox_inches='tight')
        
        if close_plot == 'y':
            plt.clf()
            plt.close(self.fig)
        
        else:
            pass
        
        self.fig_fn = save_fn
        print 'Saved figure to: '+self.fig_fn
        
    def update_plot(self):
        """
        update any parameters that where changed using the built-in draw from
        canvas.  
        
        Use this if you change an of the .fig or axes properties
        
        :Example: ::
            
            >>> # to change the grid lines to only be on the major ticks
            >>> import mtpy.modeling.occam2d as occam2d
            >>> dfn = r"/home/occam2d/Inv1/data.dat"
            >>> ocd = occam2d.Occam2DData(dfn)
            >>> ps1 = ocd.plotPseudoSection()
            >>> [ax.grid(True, which='major') for ax in [ps1.axrte,ps1.axtep]]
            >>> ps1.update_plot()
        
        """

        self.fig.canvas.draw()
                          
    def __str__(self):
        """
        rewrite the string builtin to give a useful message
        """
        
        return ("Plots a pseudo section of TE and TM modes for data and "
                "response if given.") 
                
class OccamPointPicker(object):
    """
    This class helps the user interactively pick points to mask and add 
    error bars. 
    
    Useage:
    -------
    To mask just a single point right click over the point and a gray point 
    will appear indicating it has been masked
    
    To mask both the apparent resistivity and phase left click over the point.
    Gray points will appear over both the apparent resistivity and phase.  
    Sometimes the points don't exactly matchup, haven't quite worked that bug
    out yet, but not to worry it picks out the correct points
    
    To add error bars to a point click the middle or scroll bar button.  This
    only adds error bars to the point and does not reduce them so start out
    with reasonable errorbars.  You can change the increment that the error
    bars are increased with res_err_inc and phase_err_inc.
    
    .. note:: There is a bug when only plotting TE or TM that you cannot mask
              points in the phase.  I'm not sure where it comes from, but
              works with all modes.  So my suggestion is to make a data file 
              with all modes, mask data points and then rewrite that data file
              if you want to use just one of the modes.  That's the work 
              around for the moment.
    
    
    
    Arguments:
    ----------
        **ax_list** : list of the resistivity and phase axis that have been 
                    plotted as [axr_te,axr_tm,axp_te,axp_tm]
        
        **line_list** : list of lines used to plot the responses, not the error 
                      bars as [res_te,res_tm,phase_te,phase_tm]
        
        **err_list** : list of the errorcaps and errorbar lines as 
                   [[cap1,cap2,bar],...]
                 
        **res_err_inc** : increment to increase the errorbars for resistivity.
                        put .20 for 20 percent change. *Default* is .05
        
        **phase_err_inc** : increment to increase the errorbars for the phase
                          put .10 for 10 percent change. *Defualt* is .02 
                    
        **marker** : marker type for masked points.  See matplotlib.pyplot.plot
                    for options of markers.  *Default* is h for hexagon.
                   
    Attributes:
    -----------
    
        **ax_list** : axes list used to plot the data
        
        **line_list** : line list used to plot the data
        
        **err_list** : error list used to plot the data
        
        **data** : list of data points that were not masked for each plot.
        
        **fdict** : dictionary of frequency arrays for each plot and data set.
        
        **fndict** : dictionary of figure numbers to corresponed with data.
        
        **cid_list** : list of event ids.
        
        **res_err_inc** : increment to increase resistivity error bars
        
        **phase_inc** : increment to increase phase error bars
        
        **marker** : marker of masked points
        
        **fig_num** : figure numbers
        
        **data_list** : list of lines to write into the occam2d data file.
        
    :Example: ::
        
        >>> ocd = occam2d.Occam2DData()
        >>> ocd.data_fn = r"/home/Occam2D/Line1/Inv1/Data.dat"
        >>> ocd.plotMaskPoints()
    """    
    
    def __init__(self, ax_list, line_list, err_list,
                 res_err_inc=.05, phase_err_inc=.02,  marker='h'):
          
        #give the class some attributes
        self.ax_list = ax_list
        self.line_list = line_list
        self.err_list = err_list
        self.data = []
        self.error = []
        self.fdict = []
        self.fndict = {}
        #see if just one figure is plotted or multiple figures are plotted
        self.ax = ax_list[0][0]
        self.line = line_list[0][0]
        self.cidlist = []
        self.ax_num = None
        self.res_index = None
        self.phase_index = None
        self.fig_num = 0
        for nn in range(len(ax_list)):
            self.data.append([])
            self.error.append([])
            self.fdict.append([])
        
            #get data from lines and make a dictionary of frequency points for 
            #easy indexing
            #line_find = False
            for ii, line in enumerate(line_list[nn]):
                try:
                    self.data[nn].append(line.get_data()[1])
                    self.fdict[nn].append(dict([('{0:.5g}'.format(kk), ff) 
                                                for ff,kk in 
                                                enumerate(line.get_data()[0])]))
                    self.fndict['{0}'.format(line.figure.number)] = nn
                    
                    #set some events
                    #if line_find == False:
                    cid1 = line.figure.canvas.mpl_connect('pick_event',self)
                    cid2 = line.figure.canvas.mpl_connect('axes_enter_event',
                                                           self.inAxes)
                    cid3 = line.figure.canvas.mpl_connect('key_press_event',
                                                           self.on_close)
                    cid4 = line.figure.canvas.mpl_connect('figure_enter_event',
                                                           self.inFigure)
                    self.cidlist.append([cid1, cid2, cid3, cid4])
                        
                    #set the figure number
                    self.fig_num = self.line.figure.number
                        
                        #line_find = True
                    
                except AttributeError:
                    self.data[nn].append([])
                    self.fdict[nn].append([])
        
            #read in the error in a useful way so that it can be translated to 
            #the data file.  Make the error into an array
            for ee, err in enumerate(err_list[nn]):
                try:
                    errpath = err[2].get_paths()
                    errarr = np.zeros(len(self.fdict[nn][ee].keys()))
                    for ff, epath in enumerate(errpath):
                        errv = epath.vertices
                        errarr[ff] = abs(errv[0,1]-self.data[nn][ee][ff])
                    self.error[nn].append(errarr)
                except AttributeError:
                    self.error[nn].append([])
        
        #set the error bar increment values
        self.res_err_inc = res_err_inc
        self.phase_err_inc = phase_err_inc
        
        #set the marker
        self.marker = marker

        #make a list of occam2d lines to write later
        self.data_list = []

    def __call__(self, event):
        """
        When the function is called the mouse events will be recorder for 
        picking points to mask or change error bars.  The axes is redrawn with
        a gray marker to indicate a masked point and/or increased size in 
        errorbars.
        
        Arguments:
        ----------
            **event** : type mouse_click_event
                
        Useage:
        -------
        
            **Left mouse button** will mask both resistivity and phase point
        
            **Right mouse button** will mask just the point selected
        
            **Middle mouse button** will increase the error bars
        
            **q** will close the figure.
        """
        self.event = event
        #make a new point that is an PickEvent type
        npoint = event.artist
        #if the right button is clicked mask the point
        if event.mouseevent.button ==  3:
            #get the point that was clicked on
            ii = event.ind
            xd = npoint.get_xdata()[ii]
            yd = npoint.get_ydata()[ii]
            
            #set the x index from the frequency dictionary
            ll = self.fdict[self.fig_num][self.ax_num]['{0:.5g}'.format(xd[0])]
            
            #change the data to be a zero
            self.data[self.fig_num][self.ax_num][ll] = 0
            
            #reset the point to be a gray x
            self.ax.plot(xd, yd,
                         ls = 'None',
                         color=(.7, .7, .7),
                         marker=self.marker,
                         ms=4)
                         
            #redraw the canvas
            self.ax.figure.canvas.draw()
        
        #if the left button is clicked change both resistivity and phase points
        elif event.mouseevent.button ==  1:
            #get the point that was clicked on
            ii = event.ind
            xd = npoint.get_xdata()[ii]
            yd = npoint.get_ydata()[ii]
            
            #set the x index from the frequency dictionary
            ll = self.fdict[self.fig_num][self.ax_num]['{0:.5g}'.format(xd[0])]
            
            #set the data point to zero
            print self.data[self.fig_num][self.ax_num][ll] 
            self.data[self.fig_num][self.ax_num][ll] = 0
            
            #reset the point to be a gray x
            self.ax.plot(xd, yd,
                         ls='None',
                         color=(.7, .7, .7),
                         marker=self.marker,
                         ms=4)

            self.ax.figure.canvas.draw()
            
            #check to make sure there is a corresponding res/phase point
            try:
                kk = (self.ax_num+2)%4
                print kk
                #get the corresponding y-value 
                yd2 = self.data[self.fig_num][kk][ll]
                
                #set that data point to 0 as well
                self.data[self.fig_num][kk][ll] = 0
                
                #make that data point a gray x
                self.ax_list[self.fig_num][kk].plot(xd, yd2,
                                                    ls='None',
                                                    color=(.7, .7, .7),
                                                    marker=self.marker,
                                                    ms=4)
                #redraw the canvas
                self.ax.figure.canvas.draw()
            except KeyError:
                print 'Axis does not contain res/phase point'

        #if click the scroll button or middle button change increase the 
        #errorbars by the given amount
        elif event.mouseevent.button == 2:
            ii = event.ind
            xd = npoint.get_xdata()[ii]
            yd = npoint.get_ydata()[ii]
            jj = self.ax_num
            
            #get x index
            ll = self.fdict[self.fig_num][jj]['{0:.5g}'.format(xd[0])]
            
            #make error bar array
            eb = self.err_list[self.fig_num][jj][2].get_paths()[ll].vertices
            
            #make ecap array
            ecapl = self.err_list[self.fig_num][jj][0].get_data()[1][ll]
            ecapu = self.err_list[self.fig_num][jj][1].get_data()[1][ll]
            
            #change apparent resistivity error
            if jj == 0 or jj == 1:
                nebu = eb[0,1]-self.res_err_inc*eb[0,1]
                nebl = eb[1,1]+self.res_err_inc*eb[1,1]
                ecapl = ecapl-self.res_err_inc*ecapl
                ecapu = ecapu+self.res_err_inc*ecapu
                
            #change phase error
            elif jj == 2 or jj == 3:
                nebu = eb[0,1]-eb[0,1]*self.phase_err_inc
                nebl = eb[1,1]+eb[1,1]*self.phase_err_inc
                ecapl = ecapl-ecapl*self.phase_err_inc
                ecapu = ecapu+ecapu*self.phase_err_inc
                
            #put the new error into the error array    
            self.error[self.fig_num][jj][ll] = abs(nebu-\
                                        self.data[self.fig_num][jj][ll])
            
            #set the new error bar values
            eb[0, 1] = nebu
            eb[1, 1] = nebl
            
            #reset the error bars and caps
            ncapl = self.err_list[self.fig_num][jj][0].get_data()
            ncapu = self.err_list[self.fig_num][jj][1].get_data()
            ncapl[1][ll] = ecapl
            ncapu[1][ll] = ecapu
            
            #set the values 
            self.err_list[self.fig_num][jj][0].set_data(ncapl)
            self.err_list[self.fig_num][jj][1].set_data(ncapu)
            self.err_list[self.fig_num][jj][2].get_paths()[ll].vertices = eb
            
            #redraw the canvas
            self.ax.figure.canvas.draw()

    #get the axis number that the mouse is in and change to that axis
    def inAxes(self, event):
        """
        gets the axes that the mouse is currently in.
        
        Arguments:
        ---------
            **event**: is a type axes_enter_event
                
        Returns:
        --------
        
            **OccamPointPicker.jj** : index of resistivity axes for ax_list
            
            **OccamPointPicker.kk** : index of phase axes for ax_list
        
        """
        
        self.event2 = event
        self.ax = event.inaxes
        for jj, axj in enumerate(self.ax_list):
            for ll, axl in enumerate(axj):
                if self.ax == axl:
                    self.ax_num = ll
        self.line = self.line_list[self.fig_num][self.ax_num]
        
    #get the figure number that the mouse is in
    def inFigure(self, event):
        """
        gets the figure number that the mouse is in
        
        Arguments:
        ----------
            **event** : figure_enter_event
            
        Returns:
        --------
            **OccamPointPicker.fig_num** : figure number that corresponds to the
                                          index in the ax_list, datalist, errorlist
                                          and line_list.
                        
        """
        self.event3 = event
        self.fig_num = self.fndict['{0}'.format(event.canvas.figure.number)]
    
    #type the q key to quit the figure and disconnect event handling            
    def on_close(self, event):
        """
        close the figure with a 'q' key event and disconnect the event ids
        
        Arguments:
        ----------
            **event** : key_press_event
               
        Returns:
        --------
            print statement saying the figure is closed
        """
        self.event3 = event
        if self.event3.key ==  'q':
            for cid in self.cidlist[self.fig_num]:
               event.canvas.mpl_disconnect(cid)
            plt.close(event.canvas.figure)
            print 'Closed figure ', self.fig_num  



class Run():
    """
    Run Occam2D by system call.

    Future plan: implement Occam in Python and call it from here directly.
    """




class Mask(Data):
    """
    Allow masking of points from data file (effectively commenting them out, 
    so the process is reversable). Inheriting from Data class.
    """
    
    

class OccamInputError(Exception):
    pass
<|MERGE_RESOLUTION|>--- conflicted
+++ resolved
@@ -2374,24 +2374,8 @@
         #loop over mt object in edi_list and use a counter starting at 1 
         #because that is what occam starts at.
         for s_index, edi in enumerate(self.edi_list):
-<<<<<<< HEAD
+
             if self.interpolate_freq:
-                mto = mt.MT(z_object=edi.Z)
-                new_Z,new_Tipper = mto.interpolate(self.freq,bounds_error=False)
-                if new_Z is not None:
-                    edi.Z = mtz.Z(z_array=new_Z.z,zerr_array=new_Z.zerr,freq=self.freq)
-                if new_Tipper is not None:
-                    edi.Tipper = mtz.Tipper(tipper_array=new_Tipper.tipper,tippererr_array=new_Tipper.tippererr,freq=self.freq)            
-            
-            rho = edi.Z.resistivity
-            phi = edi.Z.phase
-            rho_err = edi.Z.resistivity_err
-            station_freqs = edi.Z.freq
-            tipper = edi.Tipper.tipper
-            tipper_err = edi.Tipper.tippererr
-=======
-            
-            if self.freq_tol is None:
                 station_freq = edi.Z.freq
                 interp_freq = self.freq[np.where((self.freq >= station_freq.min()) &
                                                (self.freq <= station_freq.max()))]
@@ -2414,7 +2398,6 @@
                 phi = edi.Z.phase
                 tipper = edi.Tipper.tipper
                 tipper_err = edi.Tipper.tipper_err
->>>>>>> 2bd58acd
             
             self.data[s_index]['station'] = edi.station
             self.data[s_index]['offset'] = edi.offset
