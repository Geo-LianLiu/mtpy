from __future__ import print_function

import functools
import inspect
import os
import sys
import threading
from unittest import TestCase

import matplotlib
<<<<<<< HEAD
=======
#cause unittesting failure  from matplotlib import _png
>>>>>>> 4ce97a94
# from matplotlib.testing.compare import verify # this verify function is deprecated matplotlib2.1

from mtpy.utils.mtpylog import MtPyLog
from tests import TEST_DIR, make_temp_dir, TEST_TEMP_DIR

if os.name == "posix" and 'DISPLAY' not in os.environ:
    print("MATPLOTLIB: No Display found, using non-interactive svg backend", file=sys.stderr)
    matplotlib.use('svg')
    import matplotlib.pyplot as plt
    MTPY_TEST_HAS_DISPLAY = False
else:
    # matplotlib.use('svg')
    import matplotlib.pyplot as plt
    MTPY_TEST_HAS_DISPLAY = True
    plt.ion()

MtPyLog.get_mtpy_logger(__name__).info("Testing using matplotlib backend {}".format(matplotlib.rcParams['backend']))


def reset_matplotlib():
    # save some important params
    interactive = matplotlib.rcParams['interactive']
    backend = matplotlib.rcParams['backend']
    # reset
    matplotlib.rcdefaults()  # reset the rcparams to default
    # recover
    matplotlib.rcParams['backend'] = backend
    matplotlib.rcParams['interactive'] = interactive
    logger = MtPyLog().get_mtpy_logger(__name__)
    logger.info("Testing using matplotlib backend {}".format(matplotlib.rcParams['backend']))


class ImageCompare(object):
    """
    - to enable the image comparison tests in the code, add @ImageCompare(**kwargs)
    to the function that generates image with matplotlib, by default, the new image
    will be saved and check if the image is an empty image. to
    - enable the image comparison tests against the baseline image stored, set environment variable
    MTPY_TEST_COMPARE_IMAGE = True
    """

    def __init__(self, *args, **kwargs):
        self.baseline_dir = kwargs.pop(
            'baseline_dir',
            # 'tests/baseline_images/matplotlib_{ver}'.format(ver=matplotlib.__version__).replace('.', '_')
            os.path.normpath(os.path.join(TEST_DIR, 'baseline_images'))
        )
        self.result_dir = kwargs.pop(
            'result_dir',
            # 'tests/result_images/matplotlib_{ver}'.format(ver=matplotlib.__version__).replace('.', '_')
            os.path.normpath(os.path.join(TEST_TEMP_DIR, 'image_compare_tests'))
        )
        self.filename = kwargs.pop('filename', None)
        self.extensions = kwargs.pop('extensions', ['png'])
        self.savefig_kwargs = kwargs.pop('savefig_kwargs', {'dpi': 80})
        self.tolerance = kwargs.pop('tolerance', 2)
        self.fig_size = kwargs.pop('fig_size', None)
        self.is_compare_image = self.to_bool(os.getenv('MTPY_TEST_COMPARE_IMAGE', False))
        self._logger = MtPyLog().get_mtpy_logger(__name__)
        self._logger.info(
            "Image Comparison Test: {stat}".format(stat="ENABLED" if self.is_compare_image else "DISABLED")
        )
        self.on_fail = kwargs.pop('on_fail', None)
        self.on_compare_fail = kwargs.pop("on_compare_fail", None)
        self.on_empty_image = kwargs.pop("on_empty_image", None)

        ImageCompare._thread_lock.acquire()
        if not os.path.exists(self.result_dir):
            os.mkdir(self.result_dir)
        ImageCompare._thread_lock.release()

    def __call__(self, original):
        import matplotlib.pyplot as plt
        from matplotlib.testing.compare import compare_images

        if self.filename is None:
            filename = original.__name__
        else:
            filename = self.filename

        filename = filename.replace('[', '_').replace(']', '_').replace('/', '_')
        filename = filename.strip(' _')

        test_suite_name = original.__module__.split('.')[-1]

        @functools.wraps(original)
        def new_test_func(*args, **kwargs):
            if inspect.ismethod(original):
                result = original.__func__(*args, **kwargs)
            else:
                result = original(*args, **kwargs)
            for baseline_image, test_image, baseline_rcparams, test_rcparams in self._get_baseline_result_pairs(
                    test_suite_name,
                    filename,
                    self.extensions
            ):
                # save image
                fig = plt.gcf()
                if fig is not None:
                    if self.fig_size is not None:
                        fig.set_size_inches(self.fig_size)
                        fig.set_tight_layout(True)
                    fig.savefig(test_image, **self.savefig_kwargs)
                    import pytest
                    if self.is_compare_image and os.path.exists(baseline_image):
                        msg = compare_images(baseline_image, test_image, tol=self.tolerance)
                        if msg is not None:
                            msg += "\n"
                            msg += self.compare_rcParam(baseline_rcparams, test_rcparams)
                            # print image in base64
                            # print("====================")
                            # print("Expected Image:")
                            # self._print_image_base64(baseline_image)
                            # print("Actual Image:")
                            # self._print_image_base64(test_image)
                            # print("====================")
                            self.print_image_testing_note(file=sys.stderr)
                            if self.on_compare_fail is not None:
                                self.on_compare_fail()
                            if self.on_fail is not None:
                                self.on_fail()
                            pytest.fail(msg, pytrace=False)
                        else:
                            # clearup the image as they are the same with the baseline
                            os.remove(test_image)
                            os.remove(test_rcparams)
                            if not os.listdir(os.path.dirname(test_image)):
                                os.rmdir(os.path.dirname(test_image))
                    else:
                        # checking if the created image is empty
                        # verify(test_image) # if issues with test_image, nonexistent? raise exception.
                        actual_image = matplotlib.pyplot.imread(test_image)
                        actual_image = actual_image[:, :, :3]  # remove the alpha channel (if exists)
                        import numpy as np
                        if np.any(actual_image):
                            self.print_image_testing_note(file=sys.stderr)
                            if self.is_compare_image:
                                pytest.skip("Image file not found for comparison test "
                                            "(This is expected for new tests.)\nGenerated Image: "
                                            "\n\t{test}".format(test=test_image))
                            else:
                                self._logger.info("\nGenerated Image: {test}".format(test=test_image))
                        else:
                            # empty image created
                            if self.on_empty_image is not None:
                                self.on_empty_image()
                            if self.on_fail is not None:
                                self.on_fail()
                            pytest.fail("Image file not found for comparison test "
                                        "(This is expected for new tests.),"
                                        " but the new image created is empty.")
            return result

        return new_test_func

    def _get_baseline_result_pairs(self, test_suite_name, fname, extensions):
        if test_suite_name is None:
            baseline = self.baseline_dir
            result = self.result_dir
        else:
            baseline = os.path.join(self.baseline_dir, test_suite_name)
            result = os.path.join(self.result_dir, test_suite_name)
            if not os.path.exists(baseline):
                os.makedirs(baseline)
            if not os.path.exists(result):
                os.makedirs(result)

        for ext in extensions:
            name = '{fname}.{ext}'.format(fname=fname, ext=ext)
            rc_name = '{fname}_rcParams.txt'.format(fname=fname)
            yield os.path.normpath(
                os.path.join(
                    baseline,
                    name
                )
            ), os.path.normpath(
                os.path.join(
                    result,
                    name
                )
            ), os.path.normpath(
                os.path.join(
                    baseline,
                    rc_name
                )
            ), os.path.normpath(
                os.path.join(
                    result,
                    rc_name
                )
            )

    @staticmethod
    def _print_image_base64(image_file_name):
        with open(image_file_name, "rb") as image_file:
            image_data = image_file.read()
            print(
                "<img src=\"data:image/{};base64,{}\" style=\"display:block; max-width:800px; width: auto; height: "
                "auto;\" />".format(
                    os.path.splitext(image_file_name)[1].strip(" ."),
                    image_data.encode("base64")))

    @staticmethod
    def print_image_testing_note(file=sys.stdout):
        print("====================", file=file)
        print("matplotlib Version: " + matplotlib.__version__, file=file)
        print("NOTE: The test result may be different in different versions of matplotlib.", file=file)
        print("====================", file=file)

    @staticmethod
    def compare_rcParam(baseline_rcparams, test_rcparams):
        # check if the rcParams are different
        msg = "Comparing matplotlib.rcParam:\n"
        if os.path.isfile(baseline_rcparams):
            with open(baseline_rcparams, "r") as fbaserc:
                with open(test_rcparams, "r") as ftestrc:
                    import difflib
                    lines = [line for line in difflib.unified_diff(
                        fbaserc.readlines(),
                        ftestrc.readlines(),
                        fromfile="baseline",
                        tofile="test",
                        n=0)]
                    if lines:
                        msg += "  Found differences:\n    " + "    ".join(lines)
                    else:
                        msg += " NO differences found."
        else:
            msg += "  Baseline rcParams file not found."
        return msg

    def to_bool(self, param):
        if isinstance(param, str) and param:
            param = param.lower()
            if param in ('true', '1', 't'):
                return True
            elif param in ('false', 'f', '0'):
                return False
        else:
            return bool(param)

ImageCompare._thread_lock = threading.Lock()
ImageCompare.print_image_testing_note(file=sys.stderr)

_thread_lock = threading.Lock()


class ImageTestCase(TestCase):
    @classmethod
    def setUpClass(cls):
        _thread_lock.acquire()
        reset_matplotlib()
        cls._temp_dir = make_temp_dir(cls.__name__.split('.')[-1])

    @classmethod
    def tearDownClass(cls):
        plt_close('all')
        _thread_lock.release()

    def setUp(self):
        if plt.get_fignums():
            plt.clf()
        reset_matplotlib()
        if plt.isinteractive():
            plt.show(block=False)  # show an empty window first for drawing

    def tearDown(self):
        if MTPY_TEST_HAS_DISPLAY:
            plt_wait(1)
        plt_close()


def plt_wait(seconds):
    if plt.isinteractive() and plt.get_fignums():
        try:
            plt.pause(seconds)
        except:
            pass


def plt_close(to_close=None):
    if plt.get_fignums():
        if to_close is None:
            plt.close()
        else:
            plt.close(to_close)<|MERGE_RESOLUTION|>--- conflicted
+++ resolved
@@ -8,11 +8,6 @@
 from unittest import TestCase
 
 import matplotlib
-<<<<<<< HEAD
-=======
-#cause unittesting failure  from matplotlib import _png
->>>>>>> 4ce97a94
-# from matplotlib.testing.compare import verify # this verify function is deprecated matplotlib2.1
 
 from mtpy.utils.mtpylog import MtPyLog
 from tests import TEST_DIR, make_temp_dir, TEST_TEMP_DIR
