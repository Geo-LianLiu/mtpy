--- conflicted
+++ resolved
@@ -270,32 +270,7 @@
                            or a well known datum as a string""".format(datum))
 
     # set utm coordinate system
-    ll_cs = osr.SpatialReference()
-    ll_cs.SetWellKnownGeogCS(datum)
-    
     utm_cs = osr.SpatialReference()
-<<<<<<< HEAD
-
-    # get zone number, north and zone name
-    if isinstance(epsg, int):
-        ogrerr = utm_cs.ImportFromEPSG(epsg)
-        if ogrerr != OGRERR_NONE:
-            raise Exception("GDAL/osgeo ogr error code: {}".format(ogrerr))
-        utm_zone = utm_cs.GetUTMZone()
-        zone_number = abs(utm_zone)
-        is_northern = bool(utm_zone > 0)
-        zone_number_1, is_northern_1, utm_zone = get_utm_zone(lat, lon)
-        # check the result from 2 different functions
-        # assert(zone_number == zone_number_1)
-        # assert(is_northern == is_northern_1)
-    elif utm_zone is None:
-        zone_number, is_northern, utm_zone = get_utm_zone(lat, lon)
-        utm_cs.SetUTM(zone_number, is_northern)
-    else:
-        # get zone number and is_northern from utm_zone string
-        zone_number = int(utm_zone[0:-1])
-        is_northern = True if utm_zone[-1].lower() > 'n' else False
-=======
     
     # project point on to EPSG coordinate system if given
     if isinstance(epsg, int):
@@ -316,7 +291,7 @@
             # get zone number and is_northern from utm_zone string
             zone_number = int(utm_zone[0:-1])
             is_northern = True if utm_zone[-1].lower() > 'n' else False
->>>>>>> f8dba0d8
+
         utm_cs.SetUTM(zone_number, is_northern)
 
     # set the transform wgs84_to_utm and do the transform
