--- conflicted
+++ resolved
@@ -576,12 +576,7 @@
         # if n_airlayers < 0; set to 0
         nair = max(0, self.n_airlayers)        
         
-        
-<<<<<<< HEAD
         log_z = mtcc.make_log_increasing_array(self.z1_layer, self.z_target_depth,
-=======
-        log_z = mtcc.make_log_increasing_array(self.z1_layer, self.z_target_depth, 
->>>>>>> 2c667dcf
                                                self.n_layers - self.pad_z - nair)
 
         z_nodes = np.around(log_z[log_z<100],decimals=-int(np.floor(np.log10(self.z1_layer))))
