--- conflicted
+++ resolved
@@ -14,15 +14,12 @@
 import numpy as np
 import matplotlib.pyplot as plt
 import os
-<<<<<<< HEAD
-=======
 import mtpy.analysis.pt as mtpt
 import mtpy.utils.exceptions as mtex
 from matplotlib.colors import Normalize
 import matplotlib.colorbar as mcb
 import mtpy.imaging.mtcolors as mtcl
 from mtpy.gui.get_edi_files import Get_EDI_Files
->>>>>>> ec34621f
 import sys
 import copy
 
