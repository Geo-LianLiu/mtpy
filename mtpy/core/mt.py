--- conflicted
+++ resolved
@@ -476,20 +476,12 @@
         self.Site.Location.datum = edi_obj.Header.datum
         self.Site.Location.elev_units = edi_obj.Define_measurement.units
         self.Site.Location.coordinate_system = edi_obj.Header.coordinate_system
-<<<<<<< HEAD
         try:
             self.Site.end_date = '{0}{1:02}'.format(self.Site.start_date[0:8],
                                                     int(self.Site.start_date[-2:])+1)
         except ValueError:
             self.Site.end_date = None
-=======
-        if self.Site.start_date is not None:
-            try:
-                self.Site.end_date = '{0}{1:02}'.format(self.Site.start_date[0:8],
-                                                          int(self.Site.start_date[-2:])+1)
-            except:
-                pass
->>>>>>> ef3340c3
+
         self.Site.Location.declination = edi_obj.Header.declination
 
     def _edi_get_field_notes(self, edi_obj):
