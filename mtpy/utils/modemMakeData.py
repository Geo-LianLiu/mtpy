#!/usr/bin/env python
# Generate data file for ModEM
# by Paul Soeffky 2013
# revised by LK 2014


import os,sys
import mtpy.core.edi as E
import numpy as np
from math import cos, sin, asin, sqrt, radians
import mtpy.utils.conversions as conv
import mtpy.utils.merge_periods as mp
import re
import glob



edipath = 'edi2'

if not os.path.isdir(edipath):
    print '\n\tERROR - data path does not exist'
    sys.exit()


#flag for merging closely neighbouring periods: 
merge_periods = True
<<<<<<< HEAD
=======
merge_periods = False
>>>>>>> ef7d7723

#merge periods, which do not differ more than this threshold (in percent)
merge_threshold = 5



use_tipper = False

errorfloor = 5

#-----------------------------------------------------------------

header_string = """#Data file \n# Period(s) Code GG_Lat GG_Lon X(m) Y(m) Z(m) Component Real Imag Error
> Full_Impedance \n> exp(-i\omega t)\n> [mV/km]/[nT]
> 0.00
"""

        
edilist = glob.glob(os.path.join(edipath,'*.[Ee][Dd][Ii]'))
edilist = [os.path.abspath(os.path.join(os.curdir,i)) for i in edilist]

lo_ediobjs = []
coord_list = []
utm_list =[]


for edi in edilist:
        
        e = E.Edi()
        e.readfile(edi)
        
        lo_ediobjs.append(e)

        utm_list.append(conv.LLtoUTM(23, e.lat, e.lon))
        coord_list.append([e.lat,e.lon])

lat0 = np.mean(np.array(coord_list)[:,0])
lon0 = np.mean(np.array(coord_list)[:,1])
coord_list = []

#check f\or utm zones...if different assign zone!
#for the moment assume all have the same zone

for utm in utm_list:
    coord_list.append((utm[1],utm[2]))

#coordinates given in Cartesian system, North, East
coords = np.array(coord_list)

East0 = np.mean(coords[:,0])
North0 = np.mean(coords[:,1])

rel_coords = np.zeros_like(coords)

rel_coords[:,0] = coords[:,0] - East0
rel_coords[:,1] = coords[:,1] - North0

#start Impedance tensor part ---------------------------------------------

header_string += '> {0}  {1}\n'.format(lat0,lon0)

impstring = ''
periodlist = []

components = ['XX','XY','YX','YY']

#loop for reading in periods
# in case merging is requested, updating period
period_dict = {}

for idx_edi, edi in enumerate(lo_ediobjs):
    freq2 = edi.freq
    periods=1/freq2
    periods = [np.round(i,5) for i in periods]
    periodlist.extend(periods)

periodlist = sorted(list(set(periodlist)),reverse=False)

#error percentage - to be added to the error of values, if the period does not 
# coincide with the original period but lays within the merge_threshold
merging_error = None    

#choose number of final periods
N=None

#lowest period
Tmin=1e-5

#highest period 
Tmax=1e5




if merge_periods == True:
<<<<<<< HEAD
    mp.plot_merging(periodlist,merge_threshold)
    new_periods = mp.merge_periods(periodlist,merge_threshold)
=======
    #mp.plot_merging(periodlist,merge_threshold)
    #new_periods = mp.merge_periods(periodlist,merge_threshold)
    new_periods,merging_error = mp.regular_periods(periodlist,merge_threshold,no_periods=N,
                                    t_min=Tmin,t_max=Tmax,
                                    max_merge_error=merging_error)
>>>>>>> ef7d7723
else:
    new_periods = periodlist[:]
    merging_error = [None for i in new_periods]

#setting up a dictionary for old and new period
for idx,per in enumerate(periodlist):
    period_dict[str(per)] = new_periods[idx],merging_error[idx]


periodlist = []


for idx_edi, edi in enumerate(lo_ediobjs):

    freq2 = edi.freq
    periods=1/freq2

    zerr=edi.Z.zerr
    zval=edi.Z.z

    northing = rel_coords[idx_edi,1]
    easting = rel_coords[idx_edi,0]
    
    
    #Generate Impedance Array
    for p in range(len(periods)):

        raw_period = periods[p]
        raw_period = np.round(raw_period,5)
        if period_dict[str(raw_period)][0] is None:
            #period is not within the chosen bins
            continue

        period = float(period_dict[str(raw_period)][0])
        periodlist.append(period)


        merge_error = period_dict[str(raw_period)][1]
        try:
            if merge_error is not None:
                merge_error = float(merge_error)/100.
            else:
                raise
        except:
            merge_error = 0.
                

        Z = zval[p]
        Zerr = zerr[p] * (1.+merge_error)

        period_impstring = ''

        for i in range(2):
            for j in range(2):
                try:
                    rel_err = Zerr[i,j]/np.abs(Z[i,j])
                    if rel_err < errorfloor/100.:
                        raise
                except:
                    Zerr[i,j] = errorfloor/100. * np.abs(Z[i,j])

                comp = components[2*i+j]
                period_impstring += '{0:.5f}  {1}  '.format(period,edi.station)
                period_impstring += '{0:.3f}  {1:.3f}  '.format(edi.lat,edi.lon)
                period_impstring += '{0:.3f}  {1:.3f}  {2}  '.format(northing, easting,0.)
                period_impstring += 'Z{0}  {1:.5E}  {2:.5E}  {3:.5E}  '.format(comp,float(np.real(Z[i,j])),
                                                float(np.imag(Z[i,j])), Zerr[i,j] )
                period_impstring += '\n'

        impstring += period_impstring


n_periods = len(set(periodlist))


print 'Z periods: ',n_periods ,  'files:', len(lo_ediobjs)

header_string += '> {0} {1}\n'.format(n_periods,len(lo_ediobjs))

#print outstring
data=open(r'ModEMdata.dat', 'w')
data.write(header_string)
data.write(impstring)
data.close()


if use_tipper is False:
    print 'END'
    sys.exit()

#start Tipper part ---------------------------------------------

errorfloor *= 2.

#Tipper part        
header_string = ''
header_string += """# Period(s) Code GG_Lat GG_Lon X(m) Y(m) Z(m) Component Real Imag Error
> Full_Vertical_Components \n> exp(-i\omega t)\n> []
> 0.00
"""

header_string += '> {0}  {1}\n'.format(lat0,lon0)

tipperstring = ''
periodlist = []
n_periods = 0
components = ['X','Y']

stationlist = []


for idx_edi, edi in enumerate(lo_ediobjs):

    freq2 = edi.freq
    periods=1/freq2

    tippererr=edi.Tipper.tippererr
    tipperval=edi.Tipper.tipper

    northing = rel_coords[idx_edi,1]
    easting = rel_coords[idx_edi,0]
    
    #Generate Tipper Array
    for i in range(len(periods)):

        period = periods[i]
        period = np.round(period,5)
        try:
            T = tipperval[i][0]
        except:
            continue
        try:
            Terr = tippererr[i][0]
        except:
            Terr = np.zeros_like(T,'float')

        if np.sum(np.abs(T)) == 0:
            continue

        stationlist.append(e.station)

        periodlist.append(period)


        period_tipperstring = ''


        for i in range(2):
        
            try:
                rel_err = Terr[i]/np.abs(T[i])
                if rel_err < errorfloor/100.:
                    raise
            except:
                Terr[i] = errorfloor/100. * np.abs(T[i])

            comp = components[i]
            period_tipperstring += '{0:.5f}  {1}  '.format(period,edi.station)
            period_tipperstring += '{0:.3f}  {1:.3f}  '.format(edi.lat,edi.lon)
            period_tipperstring += '{0:.3f}  {1:.3f}  {2}  '.format(northing, easting,0.)
            period_tipperstring += 'T{0}  {1:.5E}  {2:.5E}  {3:.5E}  '.format(comp,float(np.real(T[i])),
                                            float(np.imag(T[i])), Terr[i] )
            period_tipperstring += '\n'

        tipperstring += period_tipperstring


n_periods = len(set(periodlist))
n_stations = len(set(stationlist))
if use_tipper is True:
    print 'Tipper periods: ',n_periods, 'stations:', n_stations
else:
    print 'no Tipper information in data file'

header_string += '> {0} {1}\n'.format(n_periods,len(lo_ediobjs))




if (len(tipperstring)>0 ) and (use_tipper is True):
    data = open(r'ModEMdata.dat', 'a')
    data.write(header_string)
    data.write(tipperstring.expandtabs(4))
    data.close()


print "end"<|MERGE_RESOLUTION|>--- conflicted
+++ resolved
@@ -24,10 +24,7 @@
 
 #flag for merging closely neighbouring periods: 
 merge_periods = True
-<<<<<<< HEAD
-=======
-merge_periods = False
->>>>>>> ef7d7723
+
 
 #merge periods, which do not differ more than this threshold (in percent)
 merge_threshold = 5
@@ -123,16 +120,13 @@
 
 
 if merge_periods == True:
-<<<<<<< HEAD
-    mp.plot_merging(periodlist,merge_threshold)
-    new_periods = mp.merge_periods(periodlist,merge_threshold)
-=======
+
     #mp.plot_merging(periodlist,merge_threshold)
     #new_periods = mp.merge_periods(periodlist,merge_threshold)
     new_periods,merging_error = mp.regular_periods(periodlist,merge_threshold,no_periods=N,
                                     t_min=Tmin,t_max=Tmax,
                                     max_merge_error=merging_error)
->>>>>>> ef7d7723
+
 else:
     new_periods = periodlist[:]
     merging_error = [None for i in new_periods]
